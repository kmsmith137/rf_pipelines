--- conflicted
+++ resolved
@@ -132,10 +132,6 @@
     
 	// The 'pos' argument is the current pipeline position in units of time samples -- convert to FPGA counts
 	uint64_t fpga_counts = pos * this->chime_fpga_counts_per_sample + this->chime_initial_fpga_count;
-<<<<<<< HEAD
-	//cout << "mask_counter: " << this->where << ": finding chunk for pos " << pos << " (fpga counts " << fpga_counts << ")" << endl;
-=======
->>>>>>> d349d140
 
 	// The last argument in find_assembled_chunk() is 'toplevel'.
 	chunk = attrs.chime_stream->find_assembled_chunk(attrs.chime_beam_id, fpga_counts, true);
