--- conflicted
+++ resolved
@@ -34,12 +34,9 @@
 #
 s = rf_pipelines.chime_stream_from_filename_list(filename_list, nt_chunk=1024, noise_source_align=1024)
 
-<<<<<<< HEAD
 frb = rf_pipelines.frb_injector_transform(snr=300, undispersed_arrival_time=10,\
         sample_rms=1, dm=50)
 
-=======
->>>>>>> 1df7c8f5
 # This plotter_transform is before the detrender, so it generates "raw" (non-detrended)
 # plots.  Downsampling by a factor 16 in time, and using 1200 coarse-grained times per
 # waterfall plot, we end up with 4 plots (filenames raw_chime_0.png, raw_chime_1.png, ...)
@@ -50,7 +47,6 @@
 t2 = rf_pipelines.badchannel_mask('/data/pathfinder/rfi_masks/rfi_20160705.dat', nt_chunk=512)
 
 # A very simple detrender (should implement something better soon!)
-<<<<<<< HEAD
 # The argument to the simple_detrender constructor is the detrender chunk size.
 # The value of 'noise_source_align' above should be chosen to equal this.
 t3 = rf_pipelines.simple_detrender(1024)
@@ -88,9 +84,6 @@
 l3 = rf_pipelines.legendre_detrender(deg=10, axis=0, nt_chunk=1024)
 
 l4 = rf_pipelines.legendre_detrender(deg=10, axis=0, nt_chunk=1024)
-=======
-t3 = rf_pipelines.simple_detrender(1024)
->>>>>>> 1df7c8f5
 
 # This plotter_transform is after the detrender, so it generates detrended plots.
 t4 = rf_pipelines.plotter_transform('detrended_chime', img_nfreq=512, img_nt=1200, downsample_nt=16)
@@ -106,17 +99,12 @@
 
 t5 = rf_pipelines.bonsai_dedisperser('bonsai_config.hdf5', 'triggers.hdf5', nt_per_file=16*1200)
 
-<<<<<<< HEAD
-#s.run([t1,t2,t3,t4,t5])
 s.run([t1,t2,\
     l1,\
     c1,c2,c3,\
     l2,l3,\
     c4,c5,c6,l4,\
     t4,t5])
-=======
-s.run([t1,t2,t3,t4,t5])
->>>>>>> 1df7c8f5
 
 print "example3.py completed successfully"
 print "You can plot the bonsai triggers with 'bonsai-plot-triggers.py triggers.hdf5'"
