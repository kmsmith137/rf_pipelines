--- conflicted
+++ resolved
@@ -506,14 +506,8 @@
     wi_run_state(const wi_run_state &) = delete;
     wi_run_state& operator=(const wi_run_state &) = delete;
 
-<<<<<<< HEAD
-=======
-    // stream params
-    const ssize_t nfreq;
-    const ssize_t nt_stream_maxwrite;
     const std::shared_ptr<outdir_manager> manager;
 
->>>>>>> b63274d4
     // transform list
     const int ntransforms;
     const std::vector<std::shared_ptr<wi_transform> > transforms;
