#include <algorithm>
#include "rf_pipelines_internals.hpp"

#ifdef HAVE_CH_FRB_IO
#include <ch_frb_io.hpp>
#endif

using namespace std;
using namespace ch_frb_io;

namespace rf_pipelines {
#if 0
};  // pacify emacs c-mode!
#endif


#ifndef HAVE_CH_FRB_IO

shared_ptr<wi_transform> make_chime_assembled_chunk_file_writer(const string &filename, bool clobber, const std::vector<int> &beams)
{
    throw runtime_error("rf_pipelines::make_chime_assembled_chunk_file_writer() was called, but rf_pipelines was compiled without ch_frb_io");
}

#else  // HAVE_CH_FRB_IO

struct chime_assembled_chunk_file_writer : public wi_transform {
    // Constructor args
    const string filename;
    const bool clobber;
    const std::vector<int> beams;

    // Stream params (not available until set_stream() gets called)
    assembled_chunk::initializer chunk_ini;
    int ichunk_offset = 0;

    chime_assembled_chunk_file_writer(const string &filename_, bool clobber_, const std::vector<int> &beams_) :
	wi_transform("chime_assembled_chunk_file_writer"),
	filename(filename_),
	clobber(clobber_),
        beams(beams_)
    {
	this->name = "chime_assembled_chunk_file_writer(" + filename + ")";
	this->nt_chunk = constants::nt_per_assembled_chunk;
    }
    
    virtual void _start_pipeline(Json::Value &j) override
    {
<<<<<<< HEAD
        // FIXME --
=======
>>>>>>> cf55ec2e
        chunk_ini.beam_id = j["beam_id"].asInt();
        chunk_ini.nupfreq = this->nfreq / constants::nfreq_coarse_tot;
        // FIXME?
        chunk_ini.nrfifreq = 0; // ??
        chunk_ini.nt_per_packet = 16; // ??
        chunk_ini.fpga_counts_per_sample = j["fpga_counts_per_sample"].asInt();
        // This converts ch_frb_io chunk number (which scales directly
        // to FPGA counts) to rf_pipelines chunk counts (which start
        // from 0 at the beginning of the stream).
        this->ichunk_offset = j["initial_fpga_count"].asUInt64() / (uint64_t)(chunk_ini.fpga_counts_per_sample * constants::nt_per_assembled_chunk);
    }

    virtual void _process_chunk(float *intensity, ssize_t istride, float *weights, ssize_t wstride, ssize_t pos) override
    {
        // if "beams" were specified, only write out if our beam is in the list.
        if (beams.size()) {
            bool gotit = false;
            for (int b : beams) {
                if (chunk_ini.beam_id == b) {
                    gotit = true;
                    break;
                }
            }
            if (!gotit)
                return;
        }
        chunk_ini.ichunk = this->ichunk_offset + pos / constants::nt_per_assembled_chunk;
        shared_ptr<assembled_chunk> ch = assembled_chunk::make(chunk_ini);
        float ilo = 1e9;
        float ihi = -1e9;
        int nbad = 0;
        for (int f=0; f<this->nfreq; f++) {
            for (int t=0; t<this->nt_chunk; t++) {
                if (weights[f*istride + t] == 0) {
                    nbad++;
                    continue;
                }
                float ival = intensity[f*istride + t];
                if (ival < ilo)
                    ilo = ival;
                if (ival > ihi)
                    ihi = ival;
            }
        }
        // Set scale and offset to fill 2 to 252.
        // intensity = scale * (8-bit value) + offset
        float scale = (ihi - ilo) / 250.;
        float offset = ilo - 2.*scale;
        for (int i=0; i<ch->nscales; i++) {
            ch->scales[i] = scale;
            ch->offsets[i] = offset;
        }
        int i = 0;
        for (int f=0; f<this->nfreq; f++) {
            for (int t=0; t<this->nt_chunk; t++) {
                uint8_t val;
                if (weights[f*istride + t] == 0)
                    val = 0;
                else
                    val = uint8_t((intensity[f*istride + t] - offset) / scale);
                ch->data[i] = val;
                i++;
            }
        }
        string thisfn = ch->format_filename(filename);
	if (!clobber && file_exists(thisfn))
	    throw runtime_error(thisfn + ": file already exists and clobber=false was specified in the the chime_assembled_chunk_file_writer constructor");
        ch->write_msgpack_file(thisfn, false);
    }

    virtual Json::Value jsonize() const override
    {
	Json::Value ret;
	ret["class_name"] = "chime_assembled_chunk_file_writer";
	ret["filename"] = filename;
	ret["clobber"] = clobber;

        Json::Value jbeams;
        for (int b : beams)
            jbeams.append(Json::Value(b));
        ret["beams"] = jbeams;
	return ret;
    }

    static shared_ptr<chime_assembled_chunk_file_writer> from_json(const Json::Value &j)
    {
	string filename = string_from_json(j, "filename");
	bool clobber = bool_from_json(j, "clobber");

        std::vector<int> beams;
        if (j.isMember("beams")) {
            Json::Value a = array_from_json(j, "beams");
            for (const Json::Value &v: a) {
                if (!v.isIntegral())
                    throw runtime_error("parsing chime_assembled_chunk_file_writer JSON: expected 'beams' to be an array of ints");
                int b = v.asInt();
                beams.push_back(b);
            }
        }
	return make_shared<chime_assembled_chunk_file_writer> (filename, clobber, beams);
    }
};


namespace {
    struct _init {
	_init() {
	    pipeline_object::register_json_deserializer("chime_assembled_chunk_file_writer", chime_assembled_chunk_file_writer::from_json);
	}
    } init;
}


// See rf_pipelines.hpp for an explanation of the arguments
shared_ptr<wi_transform> make_chime_assembled_chunk_file_writer(const string &filename, bool clobber, const std::vector<int> &beams)
{
    return make_shared<chime_assembled_chunk_file_writer> (filename, clobber, beams);
}

#endif  // HAVE_CH_FRB_IO


}  // namespace rf_pipelines<|MERGE_RESOLUTION|>--- conflicted
+++ resolved
@@ -45,10 +45,6 @@
     
     virtual void _start_pipeline(Json::Value &j) override
     {
-<<<<<<< HEAD
-        // FIXME --
-=======
->>>>>>> cf55ec2e
         chunk_ini.beam_id = j["beam_id"].asInt();
         chunk_ini.nupfreq = this->nfreq / constants::nfreq_coarse_tot;
         // FIXME?
