--- conflicted
+++ resolved
@@ -221,11 +221,7 @@
                     'cwd':, os.getcwd() }
 
     if rundir is not None:
-<<<<<<< HEAD
-        rf_pipelines.utils.run_for_web_viewer(args.wv_name, p, verbosity=args.verbosity, extra_attrs=extra_attrs)
-=======
-        rf_pipelines.utils.run_for_web_viewer(args.wv_name, p, verbosity=args.verbosity, redirect_to_log_files=args.l)
->>>>>>> 8bde2df1
+        rf_pipelines.utils.run_for_web_viewer(args.wv_name, p, verbosity=args.verbosity, redirect_to_log_files=args.l, extra_attrs=extra_attrs)
     else:
         assert args.nflag
         print 'Running pipeline with no output directory'
