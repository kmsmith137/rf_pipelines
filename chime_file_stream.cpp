#include <algorithm>
#include "rf_pipelines_internals.hpp"

#ifdef HAVE_CH_FRB_IO
#include <ch_frb_io.hpp>
#endif

using namespace std;

namespace rf_pipelines {
#if 0
};  // pacify emacs c-mode!
#endif


#ifndef HAVE_CH_FRB_IO

shared_ptr<wi_stream> make_chime_stream_from_acqdir(const string &filename, ssize_t nt_chunk)
{
    throw runtime_error("rf_pipelines::make_chime_stream_from_acqdir() was called, but rf_pipelines was compiled without ch_frb_io");
}

shared_ptr<wi_stream> make_chime_stream_from_filename(const string &filename, ssize_t nt_chunk)
{
    throw runtime_error("rf_pipelines::make_chime_stream_from_filename() was called, but rf_pipelines was compiled without ch_frb_io");
}

shared_ptr<wi_stream> make_chime_stream_from_filename_list(const vector<string> &filename_list, ssize_t nt_chunk)
{
    throw runtime_error("rf_pipelines::make_chime_stream_from_filename_list() was called, but rf_pipelines was compiled without ch_frb_io");
}

#else  // HAVE_CH_FRB_IO


class chime_file_stream : public wi_stream
{
protected:
    // Specified at construction.  For an explanation of the 'noise_source_align' field see rf_pipelines.hpp.
    // Note that the 'nt_chunk' constructor argument is used to initialize the base class member wi_stream::nt_maxwrite.
    vector<string> filename_list;
    ssize_t noise_source_align;   // if zero, no alignment will be performed

    shared_ptr<ch_frb_io::intensity_hdf5_file> curr_file;
    int curr_ifile = -1;  // index of current file in filename_list

    // Only nonzero if noise source alignment is requested
    ssize_t samples_per_noise_switch = 0;
    ssize_t initial_discard_count = 0;

public:
    chime_file_stream(const vector<string> &filename_list_, ssize_t nt_chunk, ssize_t noise_source_align);
    virtual ~chime_file_stream() { }

    virtual void stream_start();
    virtual void stream_body(wi_run_state &run_state);
};

    
chime_file_stream::chime_file_stream(const vector<string> &filename_list_, ssize_t nt_chunk, ssize_t noise_source_align_) :
    filename_list(filename_list_), noise_source_align(noise_source_align_)
{
    rf_assert(filename_list.size() > 0);
<<<<<<< HEAD

    // We defer initialization of the base class members { nfreq, freq_lo_MHz, freq_hi_MHz, dt_sample } to stream_start().
    this->nt_maxwrite = (nt_chunk > 0) ? nt_chunk : 1024;
}


// virtual
void chime_file_stream::stream_start()
{
    rf_assert(!curr_file);
    rf_assert(curr_ifile < 0);

=======
    rf_assert(noise_source_align >= 0);
    
>>>>>>> 6252280f
    this->curr_file = make_shared<ch_frb_io::intensity_hdf5_file> (filename_list[0]);
    this->curr_ifile = 0;

    this->nfreq = curr_file->nfreq;
    this->freq_lo_MHz = curr_file->freq_lo_MHz;
    this->freq_hi_MHz = curr_file->freq_hi_MHz;
    this->dt_sample = curr_file->dt_sample;
<<<<<<< HEAD
=======
    this->nt_maxwrite = (nt_chunk > 0) ? nt_chunk : 1024;

    if (noise_source_align > 0) {
	if (dt_sample < 1.0e-4)
	    throw std::runtime_error("chime_file_stream constructor: unexpectedly small dt_sample");

	// The CHIME noise source switch occurs at FPGA counts which are multiples of 2^23.
	double fsamp = (1 << 23) * constants::chime_seconds_per_fpga_count / dt_sample;
	this->samples_per_noise_switch = ssize_t(fsamp + 0.5);

	if (fabs(samples_per_noise_switch - fsamp) > 1.0e-4)
	    throw std::runtime_error("chime_file_stream constructor: dt_sample does not appear to evenly divide dt_noise_source");
	if (samples_per_noise_switch % noise_source_align != 0)
	    throw std::runtime_error("chime_file_stream constructor: 'noise_source_align' must evenly divide " + to_string(samples_per_noise_switch));

	double fi0 = curr_file->time_lo / dt_sample;
	ssize_t i0 = ssize_t(fi0 + 0.5);

	if (fabs(fi0 - i0) > 1.0e-4)
	    throw std::runtime_error("chime_file_stream constructor: file timestamp does not appear to evenly divide dt_sample");

	i0 = i0 % noise_source_align;
	this->initial_discard_count = (noise_source_align - i0) % noise_source_align;
    }
>>>>>>> 6252280f
}

    
// virtual
void chime_file_stream::stream_body(wi_run_state &run_state)
{
    ssize_t it_file = 0;                         // time index in current file.  Can be negative!  This means there is a time gap between files.
    ssize_t it_chunk = -initial_discard_count;   // index in current chunk.  Can be negative!  This means we're still discarding initial samples.
    double stream_t0 = curr_file->time_lo + initial_discard_count * dt_sample;
    int nfiles = filename_list.size();

    float *intensity;
    float *weights;
    ssize_t stride;
    bool zero_flag = true;

    run_state.start_substream(stream_t0);
    run_state.setup_write(nt_maxwrite, intensity, weights, stride, zero_flag, stream_t0);

    for (;;) {
	//
	// At top of loop, the state of the stream is represented by the following variables;
	//   curr_file   -> pointer to currently open file object
	//   curr_ifile  -> index of current file
	//   it_file     -> time index within current file
	//   it_chunk    -> time index within output chunk
	//

	if (curr_ifile >= nfiles) {
	    // End of stream
	    // FIXME should be able to write fewer than nt_maxwrite samples here
	    run_state.finalize_write(nt_maxwrite);
	    run_state.end_substream();

	    this->curr_file.reset();
	    this->curr_ifile = -1;
	    return;
	}
	else if (it_file >= curr_file->nt_logical) {
	    // End of file.
	    curr_ifile++;
	    it_file = 0;

	    if (curr_ifile >= nfiles) {
		curr_file = shared_ptr<ch_frb_io::intensity_hdf5_file> ();
		continue;
	    }
	    
	    // Open next file and do consistency tests.
	    double old_t1 = curr_file->time_hi;
	    curr_file = make_shared<ch_frb_io::intensity_hdf5_file> (filename_list[curr_ifile]);

	    if (curr_file->nfreq != this->nfreq)
		throw runtime_error("chime_file_stream: not every .h5 file has the same number of frequency channels?!");
	    if (fabs(curr_file->freq_lo_MHz - this->freq_lo_MHz) > 1.0e-4 * this->freq_lo_MHz)
		throw runtime_error("chime_file_stream: not every .h5 file has the same frequency range?!");
	    if (fabs(curr_file->freq_hi_MHz - this->freq_hi_MHz) > 1.0e-4 * this->freq_hi_MHz)
		throw runtime_error("chime_file_stream: not every .h5 file has the same time sampling rate?!");
	    if (fabs(curr_file->dt_sample - this->dt_sample) > 1.0e-4 * this->dt_sample)
		throw runtime_error("chime_file_stream: not every .h5 file has the same time sampling rate?!");

	    double new_t0 = curr_file->time_lo;
	    double gap = (new_t0 - old_t1) / dt_sample;  // time gap between files, as multiple of dt_sample

	    // FIXME another option here would be to start a new substream if a large gap is encountered.
	    if (gap < -0.01)
		throw runtime_error("chime_file_stream: acquisition files are not in time order?!");
	    if (gap > 10000.01)
		throw runtime_error("chime_file_stream: excessively long gap in acquisition");

	    ssize_t ngap = (ssize_t)(gap + 0.5);  // round to integer
	    rf_assert(ngap >= 0);

	    if (fabs(gap-ngap) > 0.01)
		throw runtime_error("chime_file_stream: time gap between files is not an integer multiple of dt_sample");
	    
	    it_file = -ngap;
	}
	else if (it_chunk >= nt_maxwrite) {
	    // Write chunk
	    run_state.finalize_write(nt_maxwrite);
	    run_state.setup_write(nt_maxwrite, intensity, weights, stride, zero_flag, curr_file->time_lo + it_file * dt_sample); 
	    it_chunk = 0;
	}
	else if (it_file < 0) {
	    // Skip gap between files.
	    ssize_t n = min(-it_file, nt_maxwrite - it_chunk);
	    it_file += n;
	    it_chunk += n;
	}
	else if (it_chunk < 0) {
	    // Drop data, by advancing it_chunk
	    ssize_t n = min(-it_chunk, curr_file->nt_logical - it_file);
	    it_file += n;
	    it_chunk += n;
	}
	else {
	    // Read data from file
	    ssize_t n = min(curr_file->nt_logical - it_file, nt_maxwrite - it_chunk);
	    
	    //
	    // A note on frequency channel ordering.  In rf_pipelines, frequencies must 
	    // be ordered from highest frequency to lowest.  In the ch_frb_io::intensity_hdf5_file,
	    // either ordering can be used depending on the value of the 'frequencies_are_increasing' 
	    // flag.  If this flag is set, then we need to reorder by using a negative stride.
	    //
	    bool incflag = curr_file->frequencies_are_increasing;
	    float *dst_int = incflag ? (intensity + (nfreq-1)*stride + it_chunk) : (intensity + it_chunk);
	    float *dst_wt = incflag ? (weights + (nfreq-1)*stride + it_chunk) : (weights + it_chunk);
	    ssize_t dst_stride = incflag ? (-stride) : stride;

	    curr_file->get_unpolarized_intensity(dst_int, dst_wt, it_file, n, dst_stride);
	    it_file += n;
	    it_chunk += n;	    
	}
    }
}


// Returns true if filename is of the form NNNNNNNN.h5, where N=[0,9]
static bool is_chime_file(const string &basename)
{
    if (basename.size() != 11)
	return false;
    if (!endswith(basename, ".h5"))
	return false;

    for (int i = 0; i < 8; i++)
	if (!isdigit(basename.at(i)))
	    return false;

    return true;
}


// Lists all files of the form ${dirname}/NNNNNNNN.h5, where N=[0,9]
static void list_chime_acqdir(vector<string> &chime_files, const string &dirname, bool allow_empty=false)
{
    vector<string> all_files;
    listdir(all_files, dirname);

    bool wflag = false;
    chime_files.resize(0);

    for (unsigned int i = 0; i < all_files.size(); i++) {
	string basename = all_files[i];

	if (is_chime_file(basename))
	    chime_files.push_back(dirname + "/" + basename);
	else if (!wflag && (endswith(basename,".h5") || endswith(basename,".hdf5"))) {
	    cerr << "warning: directory '" << dirname << "' contains hdf5 files which are not of the 'CHIME' form NNNNNNNN.h5\n";
	    wflag = true;
	}
    }

    if (!allow_empty && chime_files.size()==0)
	throw runtime_error("No CHIME files found in acquisition directory '" + dirname + "'");

    std::sort(chime_files.begin(), chime_files.end());    
}


shared_ptr<wi_stream> make_chime_stream_from_acqdir(const string &dirname, ssize_t nt_chunk, ssize_t noise_source_align)
{
    bool allow_empty = false;
    vector<string> filename_list;
    list_chime_acqdir(filename_list, dirname, allow_empty);
    cerr << dirname << ": " << filename_list.size() << " data files found in acqdir";

    return make_chime_stream_from_filename_list(filename_list, nt_chunk, noise_source_align);
}

shared_ptr<wi_stream> make_chime_stream_from_filename(const string &filename, ssize_t nt_chunk, ssize_t noise_source_align)
{
    vector<string> filename_list;
    filename_list.push_back(filename);

    return make_chime_stream_from_filename_list(filename_list, nt_chunk, noise_source_align);
}

shared_ptr<wi_stream> make_chime_stream_from_filename_list(const vector<string> &filename_list, ssize_t nt_chunk, ssize_t noise_source_align)
{
    if (filename_list.size() == 0)
	throw runtime_error("empty filename_list in make_chime_stream()");

    return make_shared<chime_file_stream> (filename_list, nt_chunk, noise_source_align);
}


#endif  // HAVE_CH_FRB_IO


}   // namespace rf_pipelines<|MERGE_RESOLUTION|>--- conflicted
+++ resolved
@@ -61,7 +61,7 @@
     filename_list(filename_list_), noise_source_align(noise_source_align_)
 {
     rf_assert(filename_list.size() > 0);
-<<<<<<< HEAD
+    rf_assert(noise_source_align >= 0);
 
     // We defer initialization of the base class members { nfreq, freq_lo_MHz, freq_hi_MHz, dt_sample } to stream_start().
     this->nt_maxwrite = (nt_chunk > 0) ? nt_chunk : 1024;
@@ -74,10 +74,6 @@
     rf_assert(!curr_file);
     rf_assert(curr_ifile < 0);
 
-=======
-    rf_assert(noise_source_align >= 0);
-    
->>>>>>> 6252280f
     this->curr_file = make_shared<ch_frb_io::intensity_hdf5_file> (filename_list[0]);
     this->curr_ifile = 0;
 
@@ -85,9 +81,6 @@
     this->freq_lo_MHz = curr_file->freq_lo_MHz;
     this->freq_hi_MHz = curr_file->freq_hi_MHz;
     this->dt_sample = curr_file->dt_sample;
-<<<<<<< HEAD
-=======
-    this->nt_maxwrite = (nt_chunk > 0) ? nt_chunk : 1024;
 
     if (noise_source_align > 0) {
 	if (dt_sample < 1.0e-4)
@@ -111,7 +104,6 @@
 	i0 = i0 % noise_source_align;
 	this->initial_discard_count = (noise_source_align - i0) % noise_source_align;
     }
->>>>>>> 6252280f
 }
 
     
