// Note: I haven't systematically documented the C++ interface to rf_pipelines,
// so the level of documentation will be hit-or-miss.  Also please note that the
// python-wrapping in rf_pipelines_c.cpp is kind of a mess which I hope to improve
// soon.  In the meantime if you want to python-wrap a C++ class, just email me
// and I'll help navigate the mess!

#include "python_extension_helpers.hpp"
#include "rf_pipelines.hpp"

using namespace std;

static PyObject *make_temporary_stream(const rf_pipelines::wi_stream &s);


// -------------------------------------------------------------------------------------------------
//
// wi_transform wrapper class


// "Upcalling" transform whose virtual functions are implemented by python upcalls.
struct upcalling_wi_transform : public rf_pipelines::wi_transform
{
    object weakref;

    upcalling_wi_transform(PyObject *self) :
	weakref(PyWeakref_NewRef(self,NULL), false)
    { }

    virtual ~upcalling_wi_transform() { }

    // returns borrowed reference
    PyObject *get_pyobj()
    {
	PyObject *ret = PyWeakref_GetObject(weakref.ptr);
	if (!ret)
	    throw python_exception();
	if (ret == Py_None)
	    throw runtime_error("rf_pipelines: internal error: weak reference expired [should never happen]");
	return ret;
    }

    // helper function
    static object array2d_to_python(ssize_t m, ssize_t n, const float *src, ssize_t src_stride)
    {
	if ((m <= 0) || (n <= 0) || !src)
	    throw runtime_error("rf_pipelines: array2d_to_python: internal checks failed [should never happen]");

	npy_intp dims[2] = { m, n };
	npy_intp strides[2] = { src_stride * (ssize_t)sizeof(float), (ssize_t)sizeof(float) };

	// PyArray_New(subtype, nd, dims, type_num, npy_intp* strides, void* data, int itemsize, int flags, PyObject* obj)
	PyObject *p = PyArray_New(&PyArray_Type, 2, dims, NPY_FLOAT, strides, (void *)src, 0, NPY_ARRAY_WRITEABLE, NULL);

	return object(p, false);
    }

    virtual void set_stream(const rf_pipelines::wi_stream &stream)
    {
	PyObject *sp = make_temporary_stream(stream);
	object s(sp, false);

	PyObject *retp = PyObject_CallMethod(this->get_pyobj(), (char *)"set_stream", (char *)"O", sp);
	object ret(retp, false);  // a convenient way to ensure Py_DECREF gets called, and throw an exception on failure

	if (s.get_refcount() > 1)
	    throw runtime_error("fatal: wi_transform.set_stream() callback kept a reference to the stream");
    }

    virtual void start_substream(int isubstream, double t0)
    {	
	PyObject *p = PyObject_CallMethod(this->get_pyobj(), (char *)"start_substream", (char *)"id", isubstream, t0);
	object ret(p, false);  // a convenient way to ensure Py_DECREF gets called, and throw an exception on failure
    }

    virtual void process_chunk(double t0, double t1, float *intensity, float *weights, ssize_t stride, float *pp_intensity, float *pp_weights, ssize_t pp_stride)
    {
	object np_intensity = array2d_to_python(nfreq, nt_chunk + nt_postpad, intensity, stride);
	object np_weights = array2d_to_python(nfreq, nt_chunk + nt_postpad, weights, stride);
	object np_pp_intensity;
	object np_pp_weights;

	if (nt_prepad > 0) {
	    np_pp_intensity = array2d_to_python(nfreq, nt_prepad, pp_intensity, pp_stride);
	    np_pp_weights = array2d_to_python(nfreq, nt_prepad, pp_weights, pp_stride);
	}

	// FIXME: a weird corner case that I'd like to understand more generally: control-C can
	// cause the np_intensity refcount to equal 2 when PyObject_CallMethod() returns.  Does
	// this means it leaks memory?
	PyObject *p = PyObject_CallMethod(this->get_pyobj(), (char *)"process_chunk", (char *)"ddOOOO", t0, t1,
					  np_intensity.ptr, np_weights.ptr, np_pp_intensity.ptr, np_pp_weights.ptr);

	object ret(p, false);  // a convenient way to ensure Py_DECREF gets called, and throw an exception on failure

	if (np_intensity.get_refcount() > 1)
	    throw runtime_error("fatal: wi_transform.process_chunk() callback kept a reference to the 'intensity' array");
	if (np_weights.get_refcount() > 1)
	    throw runtime_error("fatal: wi_transform.process_chunk() callback kept a reference to the 'weights' array");
	if ((nt_prepad > 0) && (np_pp_intensity.get_refcount() > 1))
	    throw runtime_error("fatal: wi_transform.process_chunk() callback kept a reference to the 'pp_intensity' array");
	if ((nt_prepad > 0) && (np_pp_weights.get_refcount() > 1))
	    throw runtime_error("fatal: wi_transform.process_chunk() callback kept a reference to the 'pp_weights' array");
    }

    virtual void end_substream()
    {
	PyObject *p = PyObject_CallMethod(this->get_pyobj(), (char *)"end_substream", NULL);
	object ret(p, false);
    }
};


struct wi_transform_object {
    PyObject_HEAD

    shared_ptr<rf_pipelines::wi_transform> *pshared;

    // forward declarations (these guys need to come after 'wi_transform_type')
    static PyObject *make(const shared_ptr<rf_pipelines::wi_transform> &p);
    static bool isinstance(PyObject *obj);
    
    static PyObject *tp_new(PyTypeObject *type, PyObject *args, PyObject *kwds)
    {
	PyObject *self_ = type->tp_alloc(type, 0);
	if (!self_)
	    return NULL;

	wi_transform_object *self = (wi_transform_object *) self_;
	self->pshared = nullptr;
	return self_;
    }

    static void tp_dealloc(PyObject *self_)
    {
	wi_transform_object *self = (wi_transform_object *)self_;

	delete self->pshared;
	self->pshared = nullptr;
	Py_TYPE(self)->tp_free(self_);
    }

    // Helper for get_pshared(): get a pointer-to-shared-ptr from a (PyObject *) which is known to be a wi_transform object.
    // This is the where the upcalling transform gets created, if it doesn't already exist.
    static inline shared_ptr<rf_pipelines::wi_transform> get_pshared(PyObject *self)
    {
	if (!wi_transform_object::isinstance(self))
	    throw runtime_error("rf_pipelines: 'self' argument to wi_transform method was not an object of type wi_transform");

	wi_transform_object *t = (wi_transform_object *) self;

	if (t->pshared)
	    return *(t->pshared);

	// FIXME this way of instantiating the upcalling transform is awkward and could be improved
	shared_ptr<rf_pipelines::wi_transform> p = make_shared<upcalling_wi_transform> (self);
	t->pshared = new shared_ptr<rf_pipelines::wi_transform> (p);
	return p;
    }

    // Get a bare pointer from a (PyObject *) which is known to be a wi_transform_object
    static inline rf_pipelines::wi_transform *get_pbare(PyObject *self)
    {
	// note: get_pshared() checks that object is a wi_transform
	shared_ptr<rf_pipelines::wi_transform> p = get_pshared(self);
	
	if (!p)
	    throw runtime_error("rf_pipelines: internal error: empty shared_ptr<> in wi_transform_object [should never happen]");

	return p.get();
    }


    static PyObject *nfreq_getter(PyObject *self, void *closure)
    {
	return Py_BuildValue("i", get_pbare(self)->nfreq);
    }

    static int nfreq_setter(PyObject *self, PyObject *value, void *closure)
    {
	get_pbare(self)->nfreq = ssize_t_from_python(value);
	return 0;
    }

    static PyObject *nt_chunk_getter(PyObject *self, void *closure)
    {
	return Py_BuildValue("i", get_pbare(self)->nt_chunk);
    }

    static int nt_chunk_setter(PyObject *self, PyObject *value, void *closure)
    {
	get_pbare(self)->nt_chunk = ssize_t_from_python(value);
	return 0;
    }

    static PyObject *nt_prepad_getter(PyObject *self, void *closure)
    {
	return Py_BuildValue("i", get_pbare(self)->nt_prepad);
    }

    static int nt_prepad_setter(PyObject *self, PyObject *value, void *closure)
    {
	get_pbare(self)->nt_prepad = ssize_t_from_python(value);
	return 0;
    }

    static PyObject *nt_postpad_getter(PyObject *self, void *closure)
    {
	return Py_BuildValue("i", get_pbare(self)->nt_postpad);
    }

    static int nt_postpad_setter(PyObject *self, PyObject *value, void *closure)
    {
	get_pbare(self)->nt_postpad = ssize_t_from_python(value);
	return 0;
    }

    static constexpr const char *dummy_docstring = 
	"wi_transform is a C++ base class, and transforms written in C++ inherit from it.\n"
	"Transforms written in python will inherit from rf_pipelines.py_wi_transform.\n"
	"For documentation of wi_transform and its methods, see the rf_pipelines.py_wi_transform docstring.";
};


static PyGetSetDef wi_transform_getseters[] = {
    { (char *)"nfreq", 
      tc_wrap_getter<wi_transform_object::nfreq_getter>, 
      tc_wrap_setter<wi_transform_object::nfreq_setter>, 
      (char *)wi_transform_object::dummy_docstring, NULL },

    { (char *)"nt_chunk", 
      tc_wrap_getter<wi_transform_object::nt_chunk_getter>, 
      tc_wrap_setter<wi_transform_object::nt_chunk_setter>,
      (char *)wi_transform_object::dummy_docstring, NULL },

    { (char *)"nt_prepad", 
      tc_wrap_getter<wi_transform_object::nt_prepad_getter>, 
      tc_wrap_setter<wi_transform_object::nt_prepad_setter>,
      (char *)wi_transform_object::dummy_docstring, NULL },

    { (char *)"nt_postpad", 
      tc_wrap_getter<wi_transform_object::nt_postpad_getter>, 
      tc_wrap_setter<wi_transform_object::nt_postpad_setter>,
      (char *)wi_transform_object::dummy_docstring, NULL },

    { NULL, NULL, NULL, NULL, NULL }
};


static PyMethodDef wi_transform_methods[] = {
    { NULL, NULL, 0, NULL }
};


static PyTypeObject wi_transform_type = {
    PyVarObject_HEAD_INIT(NULL, 0)
    "rf_pipelines_c.wi_transform",  /* tp_name */
    sizeof(wi_transform_object),    /* tp_basicsize */
    0,                         /* tp_itemsize */
    wi_transform_object::tp_dealloc,  /* tp_dealloc */
    0,                         /* tp_print */
    0,                         /* tp_getattr */
    0,                         /* tp_setattr */
    0,                         /* tp_reserved */
    0,                         /* tp_repr */
    0,                         /* tp_as_number */
    0,                         /* tp_as_sequence */
    0,                         /* tp_as_mapping */
    0,                         /* tp_hash  */
    0,                         /* tp_call */
    0,                         /* tp_str */
    0,                         /* tp_getattro */
    0,                         /* tp_setattro */
    0,                         /* tp_as_buffer */
    Py_TPFLAGS_DEFAULT | Py_TPFLAGS_BASETYPE,   /* tp_flags */
    wi_transform_object::dummy_docstring,       /* tp_doc */
    0,                         /* tp_traverse */
    0,                         /* tp_clear */
    0,                         /* tp_richcompare */
    0,                         /* tp_weaklistoffset */
    0,                         /* tp_iter */
    0,                         /* tp_iternext */
    wi_transform_methods,      /* tp_methods */
    0,                         /* tp_members */
    wi_transform_getseters,    /* tp_getset */
    0,                         /* tp_base */
    0,                         /* tp_dict */
    0,                         /* tp_descr_get */
    0,                         /* tp_descr_set */
    0,                         /* tp_dictoffset */
    0,                         /* tp_init */
    0,                         /* tp_alloc */
    wi_transform_object::tp_new,  /* tp_new */
};


// static member function
PyObject *wi_transform_object::make(const shared_ptr<rf_pipelines::wi_transform> &ptr)
{
    if (!ptr)
	throw runtime_error("rf_pipelines: internal error: empty pointer passed to make_wi_transform()");

    PyObject *ret_ = wi_transform_object::tp_new(&wi_transform_type, NULL, NULL);
    if (!ret_)
	return NULL;

    wi_transform_object *ret = (wi_transform_object *) (ret_);
    ret->pshared = new shared_ptr<rf_pipelines::wi_transform> (ptr);
    return ret_;
}

// static member function
bool wi_transform_object::isinstance(PyObject *obj)
{
    return PyObject_IsInstance(obj, (PyObject *) &wi_transform_type);
}


// -------------------------------------------------------------------------------------------------
//
// exception_monitor: a dummy transform which regularly checks the python exception state
//   whenever process_chunk() is called.  This ensures that control-C always gets caught,
//   in the case where we're running rf_pipelines through the python interpreter, but all 
//   streams and transforms are C++ classes.


struct exception_monitor : public rf_pipelines::wi_transform
{
    exception_monitor(ssize_t nt_chunk_)
    {
	this->nt_chunk = nt_chunk_;
    }

    virtual ~exception_monitor() { }
    virtual void start_substream(int isubstream, double t0) { }
    virtual void end_substream() { }

    virtual void set_stream(const rf_pipelines::wi_stream &stream)
    {
	this->nfreq = stream.nfreq;
    }

    virtual void process_chunk(double t0, double t1, float *intensity, float *weights, ssize_t stride, float *pp_intensity, float *pp_weights, ssize_t pp_stride)
    {
	if (PyErr_Occurred() || PyErr_CheckSignals())
	    throw python_exception();
    }
};


// -------------------------------------------------------------------------------------------------
//
// wi_run_state wrapper class


struct wi_run_state_object {
    PyObject_HEAD

    // "Borrowed" reference, cannot be NULL
    rf_pipelines::wi_run_state *pbare;

    // Forward declarations (these guys need to come after 'wi_run_state_type')
    static PyObject *make(rf_pipelines::wi_run_state &rs);
    static bool isinstance(PyObject *obj);


    static inline rf_pipelines::wi_run_state *get_pbare(PyObject *obj)
    {
	if (!wi_run_state_object::isinstance(obj))
	    throw runtime_error("rf_pipelines: 'self' argument to wi_run_state method was not an object of type wi_run_state");

	rf_pipelines::wi_run_state *ret = ((wi_run_state_object *) obj)->pbare;
	if (!ret)
	    throw runtime_error("rf_pipelines: wi_run_state object cannot be constructed directly from Python");

	return ret;
    }
    
    static PyObject *tp_new(PyTypeObject *type, PyObject *args, PyObject *kwds)
    {
	PyObject *self_ = type->tp_alloc(type, 0);
	if (!self_)
	    return NULL;

	wi_run_state_object *self = (wi_run_state_object *) self_;
	self->pbare = nullptr;
	return self_;
    }

    // void start_substream(double t0);
    // Note: this one is METH_O
    static PyObject *start_substream(PyObject *self, PyObject *arg)
    {
	double t0 = double_from_python(arg);
	get_pbare(self)->start_substream(t0);

	Py_INCREF(Py_None);
	return Py_None;
    }

    //
    // From rf_pipelines/__init__.py:
    //    "Comment: the python stream API has an extra copy relative to the C++ API, so python streams may be a little
    //     slower than C++ streams, but it's hard to do anything about this!"
    //
    // void write(intensity, weight, t0=None)
    //
    static PyObject *write(PyObject *self, PyObject *args, PyObject *kwds)
    {
	rf_pipelines::wi_run_state *run_state = get_pbare(self);
	PyObject *src_intensity_obj = Py_None;
	PyObject *src_weight_obj = Py_None;
	PyObject *t0_obj = Py_None;

	static const char *kwlist[] = { "intensity", "weight", "t0", NULL };

	// Note: the object pointers will be borrowed references
	if (!PyArg_ParseTupleAndKeywords(args, kwds, "OO|O", (char **)kwlist, &src_intensity_obj, &src_weight_obj, &t0_obj))
            return NULL;

	// Note that 't0' is meaningful if and only if (t0_obj != Py_None)
	double t0 = (t0_obj != Py_None) ? double_from_python(t0_obj) : 0.0;

	src_intensity_obj = PyArray_FromAny(src_intensity_obj, NULL, 2, 2, 0, NULL);
	object ref1(src_intensity_obj, false);   // manages refcount, throws exception on NULL

	src_weight_obj = PyArray_FromAny(src_weight_obj, NULL, 2, 2, 0, NULL);
	object ref2(src_weight_obj, false);     // manages refcount, throws exception on NULL

	PyArrayObject *src_intensity = (PyArrayObject *) src_intensity_obj;
	PyArrayObject *src_weight = (PyArrayObject *) src_weight_obj;

	// should never happen, since min_depth=max_depth=2 was specified in PyArray_FromAny()
	if ((PyArray_NDIM(src_intensity) != 2) || (PyArray_NDIM(src_weight) != 2))
	    throw runtime_error("ndim != 2 in rf_pipelines.wi_run_state.write()?! (should never happen)");

	npy_intp *src_intensity_shape = PyArray_SHAPE(src_intensity);
	npy_intp *src_weight_shape = PyArray_SHAPE(src_intensity);	

	if ((src_intensity_shape[0] != src_weight_shape[0]) || (src_intensity_shape[1] != src_weight_shape[1]))
	    throw runtime_error("rf_pipelines.wi_run_state.write(): 'intensity' and 'weight' arrays must have the same shape");

	if (src_intensity_shape[0] != run_state->nfreq)
	    throw runtime_error("rf_pipelines.wi_run_state.write(): first dimension of 'intensity' and 'weight' arrays must equal stream's 'nfreq'");
	if (src_intensity_shape[1] <= 0)
	    throw runtime_error("rf_pipelines.wi_run_state.write(): zero-length write (currently treated as an error");
	if (src_intensity_shape[1] > run_state->nt_stream_maxwrite)
	    throw runtime_error("rf_pipelines.wi_run_state.write(): number of time samples written cannot exceed stream's nt_maxwrite");

	ssize_t nt = src_intensity_shape[1];
	float *dst_intensity_ptr = nullptr;
	float *dst_weight_ptr = nullptr;
	ssize_t dst_cstride = 0;
	bool zero_flag = false;

	if (t0_obj == Py_None)
	    run_state->setup_write(nt, dst_intensity_ptr, dst_weight_ptr, dst_cstride, zero_flag);
	else
	    run_state->setup_write(nt, dst_intensity_ptr, dst_weight_ptr, dst_cstride, zero_flag, t0);	    

	// Make destination array objects, in order to call PyArray_CopyInto()	
	// Note syntax is: PyArray_New(subtype, nd, dims, type_num, npy_intp* strides, void* data, int itemsize, int flags, PyObject* obj)

	npy_intp dst_dims[2] = { run_state->nfreq, nt };
	npy_intp dst_strides[2] = { dst_cstride * (ssize_t)sizeof(float), (ssize_t)sizeof(float) };

	PyObject *dst_intensity = PyArray_New(&PyArray_Type, 2, dst_dims, NPY_FLOAT, dst_strides, (void *)dst_intensity_ptr, 0, NPY_ARRAY_WRITEABLE, NULL);
	object ref3(dst_intensity, false);   // manages refcount, throws exception on NULL

	PyObject *dst_weight = PyArray_New(&PyArray_Type, 2, dst_dims, NPY_FLOAT, dst_strides, (void *)dst_weight_ptr, 0, NPY_ARRAY_WRITEABLE, NULL);
	object ref4(dst_weight, false);   // manages refcount, throws exception on NULL

	// Copy data into pipeline buffer

	if (PyArray_CopyInto((PyArrayObject *)dst_intensity, src_intensity))
	    return NULL;
	if (PyArray_CopyInto((PyArrayObject *)dst_weight, src_weight))
	    return NULL;
	
	run_state->finalize_write(nt);

	Py_INCREF(Py_None);
	return Py_None;
    }

    // void end_substream();
    // Note: this one is METH_NOARGS
    static PyObject *end_substream(PyObject *self)
    {
	get_pbare(self)->end_substream();

	Py_INCREF(Py_None);
	return Py_None;
    }

    static constexpr const char *dummy_docstring = 
	"wi_run_state is a C++ helper class which is used to move data from a stream into the rf_pipelines ring buffer.\n"
	"For documentation of class wi_run_state and its methods, see the rf_pipelines.py_wi_stream docstring.";
};


static PyMethodDef wi_run_state_methods[] = {
    { "start_substream", tc_wrap2<wi_run_state_object::start_substream>, METH_O, wi_run_state_object::dummy_docstring },
    { "write", (PyCFunction) tc_wrap3<wi_run_state_object::write>, METH_VARARGS | METH_KEYWORDS, wi_run_state_object::dummy_docstring },
    { "end_substream", (PyCFunction) tc_wrap1<wi_run_state_object::end_substream>, METH_NOARGS, wi_run_state_object::dummy_docstring },
    { NULL, NULL, 0, NULL }
};


static PyTypeObject wi_run_state_type = {
    PyVarObject_HEAD_INIT(NULL, 0)
    "rf_pipelines_c.wi_run_state",  /* tp_name */
    sizeof(wi_run_state_object),    /* tp_basicsize */
    0,                         /* tp_itemsize */
    0,                         /* tp_dealloc */
    0,                         /* tp_print */
    0,                         /* tp_getattr */
    0,                         /* tp_setattr */
    0,                         /* tp_reserved */
    0,                         /* tp_repr */
    0,                         /* tp_as_number */
    0,                         /* tp_as_sequence */
    0,                         /* tp_as_mapping */
    0,                         /* tp_hash  */
    0,                         /* tp_call */
    0,                         /* tp_str */
    0,                         /* tp_getattro */
    0,                         /* tp_setattro */
    0,                         /* tp_as_buffer */
    Py_TPFLAGS_DEFAULT | Py_TPFLAGS_BASETYPE,   /* tp_flags */
    wi_run_state_object::dummy_docstring,       /* tp_doc */
    0,                         /* tp_traverse */
    0,                         /* tp_clear */
    0,                         /* tp_richcompare */
    0,                         /* tp_weaklistoffset */
    0,                         /* tp_iter */
    0,                         /* tp_iternext */
    wi_run_state_methods,      /* tp_methods */
    0,                         /* tp_members */
    0,                         /* tp_getset */
    0,                         /* tp_base */
    0,                         /* tp_dict */
    0,                         /* tp_descr_get */
    0,                         /* tp_descr_set */
    0,                         /* tp_dictoffset */
    0,                         /* tp_init */
    0,                         /* tp_alloc */
    wi_run_state_object::tp_new,  /* tp_new */
};

// static member function
PyObject *wi_run_state_object::make(rf_pipelines::wi_run_state &rs)
{
    PyObject *ret_ = wi_run_state_object::tp_new(&wi_run_state_type, NULL, NULL);
    if (!ret_)
	return NULL;

    wi_run_state_object *ret = (wi_run_state_object *) (ret_);
    ret->pbare = &rs;
    return ret_;
}

// static member function
bool wi_run_state_object::isinstance(PyObject *obj)
{
    return PyObject_IsInstance(obj, (PyObject *) &wi_run_state_type);
}


// -------------------------------------------------------------------------------------------------
//
// wi_stream wrapper class


// "Upcalling" stream whose stream_body() virtual function is implemented by python upcalls.
struct upcalling_wi_stream : public rf_pipelines::wi_stream
{
    object weakref;

    upcalling_wi_stream(PyObject *self) :
	weakref(PyWeakref_NewRef(self,NULL), false)
    { }

    virtual ~upcalling_wi_stream() { }

    // returns borrowed reference
    PyObject *get_pyobj()
    {
	PyObject *ret = PyWeakref_GetObject(weakref.ptr);
	if (!ret)
	    throw python_exception();
	if (ret == Py_None)
	    throw runtime_error("rf_pipelines: internal error: weak reference expired [should never happen]");
	return ret;
    }
    
    virtual void stream_body(rf_pipelines::wi_run_state &run_state)
    {
	PyObject *rs = wi_run_state_object::make(run_state);
	object rs_ref(rs, false);

	PyObject *ret = PyObject_CallMethod(this->get_pyobj(), (char *)"stream_body", (char *)"O", rs);
	object ret_ref(ret, false);
	
	if (rs_ref.get_refcount() > 1)
	    throw runtime_error("fatal: wi_stream.stream_body() callback kept a reference to the wi_run_state object");
    }
};


struct wi_stream_object {
    PyObject_HEAD

    // "Borrowed" reference (delete will not be called in tp_dealloc())
    rf_pipelines::wi_stream *pbare;

    // Reference held through shared_ptr.  Using a pointer-to-a-shared pointer was least awkward here.
    shared_ptr<rf_pipelines::wi_stream> *pshared;

    // forward declarations (these guys need to come after 'wi_stream_type'
    static PyObject *make(const shared_ptr<rf_pipelines::wi_stream> &p);
    static bool isinstance(PyObject *obj);
    
    static PyObject *tp_new(PyTypeObject *type, PyObject *args, PyObject *kwds)
    {
	PyObject *self_ = type->tp_alloc(type, 0);
	wi_stream_object *self = (wi_stream_object *) self_;

	self->pbare = nullptr;
	self->pshared = nullptr;
	return self_;
    }

    // note: no tp_alloc function is necessary, since the default (PyType_GenericAlloc()) calls memset().    
    static void tp_dealloc(PyObject *self_)
    {
	wi_stream_object *self = (wi_stream_object *)self_;

	delete self->pshared;

	self->pbare = nullptr;
	self->pshared = nullptr;
	Py_TYPE(self)->tp_free((PyObject*) self);
    }

    // Get a bare pointer from a (PyObject *) which is known to be a wi_stream_object
    static inline rf_pipelines::wi_stream *get_pbare(PyObject *self)
    {
	if (!wi_stream_object::isinstance(self))
	    throw runtime_error("rf_pipelines: 'self' argument to wi_stream method was not an object of type wi_stream");

	wi_stream_object *s = (wi_stream_object *) self;

	if (!s->pbare) {
	    shared_ptr<rf_pipelines::wi_stream> p = make_shared<upcalling_wi_stream> (self);
	    s->pshared = new shared_ptr<rf_pipelines::wi_stream> (p);
	    s->pbare = p.get();
	}

	return s->pbare;
    }
    
    static PyObject *run(PyObject *self, PyObject *arg)
    {
	rf_pipelines::wi_stream *stream = get_pbare(self);

	PyObject *iter = PyObject_GetIter(arg);
	if (!iter)
	    throw runtime_error("rf_pipelines: expected argument to wi_stream.run() to be a list/iterator");

	object iter_reference(iter, false);
	vector<object> item_references;

	vector<shared_ptr<rf_pipelines::wi_transform> > transform_list;
	transform_list.push_back(make_shared<exception_monitor> (stream->nt_maxwrite));

	for (;;) {
	    PyObject *item_ptr = PyIter_Next(iter);
	    if (!item_ptr)
		break;

	    item_references.push_back(object(item_ptr,false));

	    if (!wi_transform_object::isinstance(item_ptr))
		throw runtime_error("rf_pipelines: expected argument to wi_stream.run() to be a list/iterator of wi_transform objects");

	    transform_list.push_back(wi_transform_object::get_pshared(item_ptr));
	}	

	if (PyErr_Occurred())
	    throw python_exception();

	bool noisy=true;  // FIXME make this selectable from python
	stream->run(transform_list, noisy);

	Py_INCREF(Py_None);
	return Py_None;
    }

    // Properties

    static PyObject *nfreq_getter(PyObject *self, void *closure)
    {
	return Py_BuildValue("i", get_pbare(self)->nfreq);
    }

    static int nfreq_setter(PyObject *self, PyObject *value, void *closure)
    {
	get_pbare(self)->nfreq = ssize_t_from_python(value);
	return 0;
    }

    static PyObject *nt_maxwrite_getter(PyObject *self, void *closure)
    {
	return Py_BuildValue("i", get_pbare(self)->nt_maxwrite);
    }

    static int nt_maxwrite_setter(PyObject *self, PyObject *value, void *closure)
    {
	get_pbare(self)->nt_maxwrite = ssize_t_from_python(value);
	return 0;
    }

    static PyObject *freq_lo_MHz_getter(PyObject *self, void *closure)
    {
	return Py_BuildValue("d", get_pbare(self)->freq_lo_MHz);
    }

    static int freq_lo_MHz_setter(PyObject *self, PyObject *value, void *closure)
    {
	get_pbare(self)->freq_lo_MHz = double_from_python(value);
	return 0;
    }

    static PyObject *freq_hi_MHz_getter(PyObject *self, void *closure)
    {
	return Py_BuildValue("d", get_pbare(self)->freq_hi_MHz);
    }

    static int freq_hi_MHz_setter(PyObject *self, PyObject *value, void *closure)
    {
	get_pbare(self)->freq_hi_MHz = double_from_python(value);
	return 0;
    }

    static PyObject *dt_sample_getter(PyObject *self, void *closure)
    {
	return Py_BuildValue("d", get_pbare(self)->dt_sample);
    }

    static int dt_sample_setter(PyObject *self, PyObject *value, void *closure)
    {
	get_pbare(self)->dt_sample = double_from_python(value);
	return 0;
    }

    static constexpr const char *dummy_docstring = 
	"wi_stream is a C++ base class, and streams written in C++ inherit from it.\n"
	"Streams written in python will inherit from rf_pipelines.py_wi_stream.\n"
	"For documentation of wi_stream and its methods, see the rf_pipelines.py_wi_stream docstring.";
};


static PyMethodDef wi_stream_methods[] = {
    { "run", tc_wrap2<wi_stream_object::run>, METH_O, wi_stream_object::dummy_docstring },
    { NULL, NULL, 0, NULL }
};


static PyGetSetDef wi_stream_getseters[] = {
    { (char *)"nfreq", 
      tc_wrap_getter<wi_stream_object::nfreq_getter>, 
      tc_wrap_setter<wi_stream_object::nfreq_setter>, 
      (char *)wi_stream_object::dummy_docstring, NULL },

    { (char *)"nt_maxwrite", 
      tc_wrap_getter<wi_stream_object::nt_maxwrite_getter>, 
      tc_wrap_setter<wi_stream_object::nt_maxwrite_setter>, 
      (char *)wi_stream_object::dummy_docstring, NULL },

    { (char *)"freq_lo_MHz", 
      tc_wrap_getter<wi_stream_object::freq_lo_MHz_getter>, 
      tc_wrap_setter<wi_stream_object::freq_lo_MHz_setter>, 
      (char *)wi_stream_object::dummy_docstring, NULL },

    { (char *)"freq_hi_MHz", 
      tc_wrap_getter<wi_stream_object::freq_hi_MHz_getter>, 
      tc_wrap_setter<wi_stream_object::freq_hi_MHz_setter>, 
      (char *)wi_stream_object::dummy_docstring, NULL },

    { (char *)"dt_sample", 
      tc_wrap_getter<wi_stream_object::dt_sample_getter>, 
      tc_wrap_setter<wi_stream_object::dt_sample_setter>, 
      (char *)wi_stream_object::dummy_docstring, NULL },

    { NULL, NULL, NULL, NULL, NULL }
};


static PyTypeObject wi_stream_type = {
    PyVarObject_HEAD_INIT(NULL, 0)
    "rf_pipelines_c.wi_stream",  /* tp_name */
    sizeof(wi_stream_object),    /* tp_basicsize */
    0,                         /* tp_itemsize */
    wi_stream_object::tp_dealloc,  /* tp_dealloc */
    0,                         /* tp_print */
    0,                         /* tp_getattr */
    0,                         /* tp_setattr */
    0,                         /* tp_reserved */
    0,                         /* tp_repr */
    0,                         /* tp_as_number */
    0,                         /* tp_as_sequence */
    0,                         /* tp_as_mapping */
    0,                         /* tp_hash  */
    0,                         /* tp_call */
    0,                         /* tp_str */
    0,                         /* tp_getattro */
    0,                         /* tp_setattro */
    0,                         /* tp_as_buffer */
    Py_TPFLAGS_DEFAULT | Py_TPFLAGS_BASETYPE,   /* tp_flags */
    wi_stream_object::dummy_docstring,          /* tp_doc */
    0,                         /* tp_traverse */
    0,                         /* tp_clear */
    0,                         /* tp_richcompare */
    0,                         /* tp_weaklistoffset */
    0,                         /* tp_iter */
    0,                         /* tp_iternext */
    wi_stream_methods,         /* tp_methods */
    0,                         /* tp_members */
    wi_stream_getseters,       /* tp_getset */
    0,                         /* tp_base */
    0,                         /* tp_dict */
    0,                         /* tp_descr_get */
    0,                         /* tp_descr_set */
    0,                         /* tp_dictoffset */
    0,                         /* tp_init */
    0,                         /* tp_alloc */
    wi_stream_object::tp_new,  /* tp_new */
};


// static member function
PyObject *wi_stream_object::make(const shared_ptr<rf_pipelines::wi_stream> &ptr)
{
    if (!ptr)
	throw runtime_error("rf_pipelines: internal error: empty pointer passed to wi_stream_object::make()");

    PyObject *ret_ = wi_stream_object::tp_new(&wi_stream_type, NULL, NULL);
    if (!ret_)
	return NULL;

    wi_stream_object *ret = (wi_stream_object *) (ret_);
    ret->pbare = ptr.get();
    ret->pshared = new shared_ptr<rf_pipelines::wi_stream> (ptr);
    return ret_;
}

// FIXME I'd like to make this a static member function
static PyObject *make_temporary_stream(const rf_pipelines::wi_stream &s)
{
    PyObject *ret_ = wi_stream_object::tp_new(&wi_stream_type, NULL, NULL);
    if (!ret_)
	return NULL;

    wi_stream_object *ret = (wi_stream_object *) (ret_);
    ret->pbare = const_cast<rf_pipelines::wi_stream *> (&s);
    return ret_;
}

// static member function
bool wi_stream_object::isinstance(PyObject *obj)
{
    return PyObject_IsInstance(obj, (PyObject *) &wi_stream_type);
}


// -------------------------------------------------------------------------------------------------
//
// Library


static PyObject *make_psrfits_stream(PyObject *self, PyObject *args)
{
    const char *filename = nullptr;
    if (!PyArg_ParseTuple(args, "s", &filename))
	return NULL;

    shared_ptr<rf_pipelines::wi_stream> ret = rf_pipelines::make_psrfits_stream(filename);
    return wi_stream_object::make(ret);
}


static PyObject *make_chime_stream_from_acqdir(PyObject *self, PyObject *args)
{
    const char *filename = nullptr;
    ssize_t nt_chunk = 0;
    ssize_t noise_source_align = 0;

    if (!PyArg_ParseTuple(args, "snn", &filename, &nt_chunk, &noise_source_align))
	return NULL;

    shared_ptr<rf_pipelines::wi_stream> ret = rf_pipelines::make_chime_stream_from_acqdir(filename, nt_chunk, noise_source_align);
    return wi_stream_object::make(ret);    
}


static PyObject *make_chime_stream_from_filename(PyObject *self, PyObject *args)
{
    const char *filename = nullptr;
    ssize_t nt_chunk = 0;
    ssize_t noise_source_align = 0;

    if (!PyArg_ParseTuple(args, "snn", &filename, &nt_chunk, &noise_source_align))
	return NULL;

    shared_ptr<rf_pipelines::wi_stream> ret = rf_pipelines::make_chime_stream_from_filename(filename, nt_chunk, noise_source_align);
    return wi_stream_object::make(ret);    
}


static PyObject *make_chime_stream_from_filename_list(PyObject *self, PyObject *args)
{
    PyObject *arg_ptr = nullptr;
    ssize_t nt_chunk = 0;
    ssize_t noise_source_align = 0;

    if (!PyArg_ParseTuple(args, "Onn", &arg_ptr, &nt_chunk, &noise_source_align))
	return NULL;
    
    object arg(arg_ptr, false);

    if (PyString_Check(arg_ptr))
	throw runtime_error("rf_pipelines: expected argument to make_chime_stream_from_filename_list() to be a list/iterator of strings, not a single string");
    PyObject *iter_ptr = PyObject_GetIter(arg_ptr);
    if (!iter_ptr)
	throw runtime_error("rf_pipelines: expected argument to make_chime_stream_from_filename_list() to be a list/iterator of strings");

    object iter(iter_ptr, false);
    vector<object> item_list;
    vector<string> filename_list;
    
    for (;;) {
	PyObject *item_ptr = PyIter_Next(iter_ptr);
	if (!item_ptr)
	    break;

	item_list.push_back(object(item_ptr, false));

	char *s = PyString_AsString(item_ptr);
	if (!s)
	    throw runtime_error("rf_pipelines: expected argument to make_chime_stream_from_filename_list() to be a list/iterator of strings");

	filename_list.push_back(string(s));
    }

    if (PyErr_Occurred())
	throw python_exception();

    shared_ptr<rf_pipelines::wi_stream> ret = rf_pipelines::make_chime_stream_from_filename_list(filename_list, nt_chunk, noise_source_align);
    return wi_stream_object::make(ret);
}


static PyObject *make_chime_network_stream(PyObject *self, PyObject *args)
{
    int udp_port, beam_id;
    
    if (!PyArg_ParseTuple(args, "ii", &udp_port, &beam_id))
	return NULL;

    shared_ptr<rf_pipelines::wi_stream> ret = rf_pipelines::make_chime_network_stream(udp_port, beam_id);
    return wi_stream_object::make(ret);
}


static PyObject *make_gaussian_noise_stream(PyObject *self, PyObject *args)
{
    ssize_t nfreq, nt_chunk, nt_tot;
    double freq_lo_MHz, freq_hi_MHz, dt_sample, sample_rms;

    if (!PyArg_ParseTuple(args, "nnddddn", &nfreq, &nt_tot, &freq_lo_MHz, &freq_hi_MHz, &dt_sample, &sample_rms, &nt_chunk))
	return NULL;

    shared_ptr<rf_pipelines::wi_stream> ret = rf_pipelines::make_gaussian_noise_stream(nfreq, nt_tot, freq_lo_MHz, freq_hi_MHz, dt_sample, sample_rms, nt_chunk);
    return wi_stream_object::make(ret);
}


static PyObject *make_chime_packetizer(PyObject *self, PyObject *args)
{
    const char *dstname = nullptr;
    int nfreq_per_packet;
    int nt_per_chunk;
    int nt_per_packet;
    double wt_cutoff;

    if (!PyArg_ParseTuple(args, "siiid", &dstname, &nfreq_per_packet, &nt_per_chunk, &nt_per_packet, &wt_cutoff))
	return NULL;

    shared_ptr<rf_pipelines::wi_transform> ret = rf_pipelines::make_chime_packetizer(dstname, nfreq_per_packet, nt_per_chunk, nt_per_packet, wt_cutoff);
    return wi_transform_object::make(ret);
}


static PyObject *make_simple_detrender(PyObject *self, PyObject *args)
{
    ssize_t nt_detrend = 0;
    if (!PyArg_ParseTuple(args, "n", &nt_detrend))
	return NULL;
    
    shared_ptr<rf_pipelines::wi_transform> ret = rf_pipelines::make_simple_detrender(nt_detrend);
    return wi_transform_object::make(ret);
}


static PyObject *make_chime_file_writer(PyObject *self, PyObject *args)
{
    char *filename = nullptr;
    int clobber = false;   // "int" (not "bool") is deliberate here
    int bitshuffle = 2;
    int nt_chunk = 0;

    if (!PyArg_ParseTuple(args, "siii", &filename, &clobber, &bitshuffle, &nt_chunk))
	return NULL;

    shared_ptr<rf_pipelines::wi_transform> ret = rf_pipelines::make_chime_file_writer(filename, clobber, bitshuffle, nt_chunk);
    return wi_transform_object::make(ret);
}


static PyObject *make_bonsai_dedisperser(PyObject *self, PyObject *args)
{
    const char *config_hdf5_filename = nullptr;
    const char *output_hdf5_filename = nullptr;
    int nt_per_file = 0;
    int ibeam = 0;
    
    // FIXME there should be a way to disable core-pinning entirely

    if (!PyArg_ParseTuple(args, "ssii", &config_hdf5_filename, &output_hdf5_filename, &nt_per_file, &ibeam))
	return NULL;

    shared_ptr<rf_pipelines::wi_transform> ret = rf_pipelines::make_bonsai_dedisperser(config_hdf5_filename, output_hdf5_filename, nt_per_file, ibeam);
    return wi_transform_object::make(ret);
}


static constexpr const char *dummy_module_method_docstring = 
    "This is a C++ function in the rf_pipelines_c module.\n"
    "For documentation, see the docstring of the similarly-named python function in the rf_pipelines module.\n";


// -------------------------------------------------------------------------------------------------


static PyMethodDef module_methods[] = {
<<<<<<< HEAD
    { "make_psrfits_stream", tc_wrap2<make_psrfits_stream>, METH_VARARGS, "Python interface to C++ routine" },
    { "make_chime_stream_from_acqdir", tc_wrap2<make_chime_stream_from_acqdir>, METH_VARARGS, "Python interface to C++ routine" },
    { "make_chime_stream_from_filename", tc_wrap2<make_chime_stream_from_filename>, METH_VARARGS, "Python interface to C++ routine" },
    { "make_chime_stream_from_filename_list", tc_wrap2<make_chime_stream_from_filename_list>, METH_VARARGS, "Python interface to C++ routine" },
    { "make_chime_network_stream", tc_wrap2<make_chime_network_stream>, METH_VARARGS, "Python interface to C++ routine" },
    { "make_gaussian_noise_stream", tc_wrap2<make_gaussian_noise_stream>, METH_VARARGS, "Python interface to C++ routine" },
    { "make_chime_packetizer", tc_wrap2<make_chime_packetizer>, METH_VARARGS, "Python interface to C++ routine" },
    { "make_simple_detrender", tc_wrap2<make_simple_detrender>, METH_VARARGS, "Python interface to C++ routine" },
    { "make_chime_file_writer", tc_wrap2<make_chime_file_writer>, METH_VARARGS, "Python interface to C++ routine" },
    { "make_bonsai_dedisperser", tc_wrap2<make_bonsai_dedisperser>, METH_VARARGS, "Python interface to C++ routine" },
=======
    { "make_psrfits_stream", tc_wrap2<make_psrfits_stream>, METH_VARARGS, dummy_module_method_docstring },
    { "make_chime_stream_from_acqdir", tc_wrap2<make_chime_stream_from_acqdir>, METH_VARARGS, dummy_module_method_docstring },
    { "make_chime_stream_from_filename", tc_wrap2<make_chime_stream_from_filename>, METH_VARARGS, dummy_module_method_docstring },
    { "make_chime_stream_from_filename_list", tc_wrap2<make_chime_stream_from_filename_list>, METH_VARARGS, dummy_module_method_docstring },
    { "make_gaussian_noise_stream", tc_wrap2<make_gaussian_noise_stream>, METH_VARARGS, dummy_module_method_docstring },
    { "make_simple_detrender", tc_wrap2<make_simple_detrender>, METH_VARARGS, dummy_module_method_docstring },
    { "make_chime_file_writer", tc_wrap2<make_chime_file_writer>, METH_VARARGS, dummy_module_method_docstring },
    { "make_bonsai_dedisperser", tc_wrap2<make_bonsai_dedisperser>, METH_VARARGS, dummy_module_method_docstring },
>>>>>>> 0caaff04
    { NULL, NULL, 0, NULL }
};


PyMODINIT_FUNC initrf_pipelines_c(void)
{
    import_array();

    if (PyType_Ready(&wi_stream_type) < 0)
        return;
    if (PyType_Ready(&wi_transform_type) < 0)
        return;
    if (PyType_Ready(&wi_run_state_type) < 0)
        return;

    PyObject *m = Py_InitModule3("rf_pipelines_c", module_methods, "rf_pipelines_c: a C++ library containing low-level rf_pipelines code");
    if (!m)
	return;

    Py_INCREF(&wi_stream_type);
    PyModule_AddObject(m, "wi_stream", (PyObject *)&wi_stream_type);

    Py_INCREF(&wi_transform_type);
    PyModule_AddObject(m, "wi_transform", (PyObject *)&wi_transform_type);

    Py_INCREF(&wi_run_state_type);
    PyModule_AddObject(m, "wi_run_state", (PyObject *)&wi_run_state_type);
}<|MERGE_RESOLUTION|>--- conflicted
+++ resolved
@@ -1053,27 +1053,16 @@
 
 
 static PyMethodDef module_methods[] = {
-<<<<<<< HEAD
-    { "make_psrfits_stream", tc_wrap2<make_psrfits_stream>, METH_VARARGS, "Python interface to C++ routine" },
-    { "make_chime_stream_from_acqdir", tc_wrap2<make_chime_stream_from_acqdir>, METH_VARARGS, "Python interface to C++ routine" },
-    { "make_chime_stream_from_filename", tc_wrap2<make_chime_stream_from_filename>, METH_VARARGS, "Python interface to C++ routine" },
-    { "make_chime_stream_from_filename_list", tc_wrap2<make_chime_stream_from_filename_list>, METH_VARARGS, "Python interface to C++ routine" },
-    { "make_chime_network_stream", tc_wrap2<make_chime_network_stream>, METH_VARARGS, "Python interface to C++ routine" },
-    { "make_gaussian_noise_stream", tc_wrap2<make_gaussian_noise_stream>, METH_VARARGS, "Python interface to C++ routine" },
-    { "make_chime_packetizer", tc_wrap2<make_chime_packetizer>, METH_VARARGS, "Python interface to C++ routine" },
-    { "make_simple_detrender", tc_wrap2<make_simple_detrender>, METH_VARARGS, "Python interface to C++ routine" },
-    { "make_chime_file_writer", tc_wrap2<make_chime_file_writer>, METH_VARARGS, "Python interface to C++ routine" },
-    { "make_bonsai_dedisperser", tc_wrap2<make_bonsai_dedisperser>, METH_VARARGS, "Python interface to C++ routine" },
-=======
     { "make_psrfits_stream", tc_wrap2<make_psrfits_stream>, METH_VARARGS, dummy_module_method_docstring },
     { "make_chime_stream_from_acqdir", tc_wrap2<make_chime_stream_from_acqdir>, METH_VARARGS, dummy_module_method_docstring },
     { "make_chime_stream_from_filename", tc_wrap2<make_chime_stream_from_filename>, METH_VARARGS, dummy_module_method_docstring },
     { "make_chime_stream_from_filename_list", tc_wrap2<make_chime_stream_from_filename_list>, METH_VARARGS, dummy_module_method_docstring },
+    { "make_chime_network_stream", tc_wrap2<make_chime_network_stream>, METH_VARARGS, dummy_module_method_docstring },
     { "make_gaussian_noise_stream", tc_wrap2<make_gaussian_noise_stream>, METH_VARARGS, dummy_module_method_docstring },
+    { "make_chime_packetizer", tc_wrap2<make_chime_packetizer>, METH_VARARGS, dummy_module_method_docstring },
     { "make_simple_detrender", tc_wrap2<make_simple_detrender>, METH_VARARGS, dummy_module_method_docstring },
     { "make_chime_file_writer", tc_wrap2<make_chime_file_writer>, METH_VARARGS, dummy_module_method_docstring },
     { "make_bonsai_dedisperser", tc_wrap2<make_bonsai_dedisperser>, METH_VARARGS, dummy_module_method_docstring },
->>>>>>> 0caaff04
     { NULL, NULL, 0, NULL }
 };
 
