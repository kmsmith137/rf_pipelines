--- conflicted
+++ resolved
@@ -45,31 +45,10 @@
 the individual docstrings.
 
 Streams:
-
-<<<<<<< HEAD
-   chime_stream_from_filename(filename, nt_chunk=0)
-   chime_stream_from_filename_list(filename_list, nt_chunk=0)
-   chime_stream_from_acqdir(dirname, nt_chunk=0)
-
-   psrfits_stream(fits_filename)
-
-   gaussian_noise_stream(nfreq, nt_tot, freq_lo_MHz, freq_hi_MHz, dt_sample, sample_rms=1.0, nt_chunk=0)
-
-Transforms:
-
-   plotter_transform(img_prefix, img_nfreq, img_nt, downsample_nt=1, nt_chunk=0)
-
-   chime_packetizer(dstname, nfreq_per_packet, nt_per_chunk, nt_per_packet, wt_cutoff)
-
-   simple_detrender(nt_chunk)
-
-   frb_injector_transform(snr, undispersed_arrival_time, dm, intrinsic_width=0.0, sm=0.0, spectral_index=0.0, sample_rms=1.0, nt_chunk=1024)
-
-   bonsai_dedisperser(config_hdf5_filename, output_hdf5_filename, ibeam=0)
-=======
    chime_stream_from_acqdir()
    chime_stream_from_filename()
    chime_stream_from_filename_list()
+   chime_network_stream()
    gaussian_noise_stream()
    psrfits_stream()
 
@@ -78,6 +57,7 @@
    badchannel_mask()          masks list of frequency ranges specified in external file
    bonsai_dedisperser()       runs data through bonsai dedisperser
    chime_file_writer()        write stream to a single file in CHIME hdf5 format
+   chime_packetizer()         send stream over network, to a chime_network_stream running on another machine
    clipper_transform()        masks data based on intensity values
    frb_injector_transform()   simulates an FRB (currently S/N calculation only works for toy noise models)
    kurtosis_filter()          masks data based on kurtosis
@@ -86,7 +66,6 @@
    simple_detreneder()        really boneheaded detrending algorithm (better detrending is available in python, but it's slow!)
    std_dev_filter()           masks data based on variance
    thermal_noise_weight()     applies optimal weighting assuming flat gains and variance proportional to intensity
->>>>>>> b1e0ae67
 """
 
 
