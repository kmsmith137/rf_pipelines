import rf_pipelines
import rf_pipelines.rf_pipelines_c

<<<<<<< HEAD
import sys
import numpy as np

=======
    Variance estimates are calculated independently for each frequency. A variance value is computed for each v1_chunk 
    samples. Then, an "exponential average" variance is computed, in which the new variance estimate for a frequency is 
    given a weight of var_weight and the previous variance estimate is given a weight of 1-var_weight. These are summed 
    to arrive at the updated variance estimate. Note that the variance estimate for a particular frequency cannot vary 
    by more than var_clamp in a particular chunk to account for outliers. 
    
    If a new variance estimate is successful, the corresponding weight will be increased (if possible) by w_clamp. If too
    much of the channel is masked to produce a variance estimate, the corresponding weight will be decreased (if possible)
    by w_clamp (stored in a temporary weights array).

    Finally, the intensity values are modified. If the corresponding weight is below w_cutoff, the intensity value will
    be filled with gaussian random noise with a variance given by the calculated variance estimate. 

    tldr: Estimates the variance of each frequency independently on ~10s timescales and uses it to uniform the 
    weights/intensity arrays by filling in gaussian random noise with the calculated variance for low weight values. 

    Constructor arguments
    ---------------------
    v1_chunk - Number of samples used to generate a variance estimate (the variance is computed across the sample)
    var_weight - The weighting given to each new variance estimate in the exponential average
    var_clamp - The amount the variance can vary by in each v1_chunk per frequency
    w_clamp - The amount the weight can vary by in each v1_chunk per frequency
    w_cutoff - Weight threshold below which the corresponding intensity will be replaced with gaussian random noise
>>>>>>> 3fed2a4d

class py_online_mask_filler(rf_pipelines.py_wi_transform):
    """For documentation of the mask_filler, see the 'rf_pipelines.online_mask_filler' docstring."""

<<<<<<< HEAD
    def __init__(self, v1_chunk, v2_chunk, w_cutoff, nt_chunk):
        name = 'online_mask_filler(v1_chunk=%d, v2_chunk=%d, w_cutoff=%f, nt_chunk=%d, cpp=False)' % (v1_chunk, v2_chunk, w_cutoff, nt_chunk)
=======
    def __init__(self, v1_chunk=32, var_weight=2e-3, var_clamp=3.3e-3, w_clamp=3.3e-3, w_cutoff=0.5, nt_chunk=1024):
        name = 'online_mask_filler(v1_chunk=%d, var_weight=%.4f, var_clamp=%.4f, w_clamp=%.4f, w_cutoff=%.2f)' % (v1_chunk, var_weight, var_clamp, w_clamp, w_cutoff)
>>>>>>> 3fed2a4d

        # Call base class constructor
        rf_pipelines.py_wi_transform.__init__(self, name)

        self.v1_chunk = v1_chunk
        self.nt_chunk = nt_chunk
        self.var_weight = var_weight
        self.var_clamp = var_clamp
        self.w_clamp = w_clamp
        self.w_cutoff = w_cutoff
        self.nt_prepad = 0
        self.nt_postpad = 0

        assert v1_chunk > 0
        assert nt_chunk > 0
        assert var_weight > 0
        assert var_clamp > 0
        assert w_clamp > 0
        assert w_cutoff > 0
        assert nt_chunk % v1_chunk == 0


    def set_stream(self, s):
        # As explained in the rf_pipelines.py_wi_transform docstring, this function is
        # called once per pipeline run, when the stream (the 's' argument) has been specified.
        self.nfreq = s.nfreq


    def start_substream(self, isubstream, t0):
        # Called once per substream (a stream can be split into multiple substreams).
        self.running_var = np.zeros((self.nfreq))  # holds the current variance estimate for each frequency
        self.tmp = np.zeros((self.nfreq))  # holds the temporary v1 estimates while they are being updated
        self.running_weights = np.zeros((self.nfreq))

    def process_chunk(self, t0, t1, intensity, weights, pp_intensity, pp_weights):
        # Loop over intensity/weights in chunks of size v1_chunk
        for ichunk in xrange(0, self.nt_chunk, self.v1_chunk):
            for frequency in xrange(self.nfreq):
                # Calculate the v1 for each frequency
                self.tmp[frequency] =  self._v1(intensity[frequency, ichunk:ichunk+self.v1_chunk], weights[frequency, ichunk:ichunk+self.v1_chunk])

            # Once v1s have been calculated for each frequency, update the weights and running variance
            non_zero_v1 = (self.tmp != 0)
            zero_v1 = np.logical_not(non_zero_v1)

            # For nonzero (successful) v1s, increase the weights (if possible) and update the running variance
            self.running_weights[non_zero_v1] = np.minimum(2.0, self.running_weights[non_zero_v1] + self.w_clamp)
            self.tmp[non_zero_v1] = np.minimum(self.tmp[non_zero_v1], self.running_var[non_zero_v1] + self.var_clamp)
            self.tmp[non_zero_v1] = np.maximum(self.tmp[non_zero_v1], self.running_var[non_zero_v1] - self.var_clamp)
            self.running_var[non_zero_v1]  = (1-self.var_weight) * self.running_var[non_zero_v1] + self.var_weight * self.tmp[non_zero_v1]

            # For unsuccessful v1s, decrease the weights (if possible) and do not modify the running variance 
            self.running_weights[zero_v1] = np.maximum(0, self.running_weights[zero_v1] - self.w_clamp)
            
            # Mask fill!
            intensity_valid = (weights[:, ichunk:ichunk+self.v1_chunk] > self.w_cutoff)
            rand_intensity = np.random.standard_normal(size=intensity[:, ichunk:ichunk+self.v1_chunk].shape)
            for (ifreq,v) in enumerate(self.running_var):
                if v > 0.0:
                    rand_intensity[ifreq, :] *= v**0.5
            intensity[:, ichunk:ichunk+self.v1_chunk] = np.where(intensity_valid, intensity[:, ichunk:ichunk+self.v1_chunk], rand_intensity)
            weights[:, ichunk:ichunk+self.v1_chunk] = np.repeat(self.running_weights, self.v1_chunk).reshape(self.nfreq, self.v1_chunk)


    def end_substream(self):
        pass


    def _v1(self, i, w):
        """Calculate weighted variance"""
        if np.count_nonzero(w) < self.v1_chunk * 0.25:
            return 0
        return np.average(i**2, weights=w) 


####################################################################################################


# The externally-visible online_mask_filler() is now a function which can return
# either a C++ transform object or a python transform object, depending on the
# value of its 'cpp' argument.

def online_mask_filler(v1_chunk=32, v2_chunk=192, w_cutoff=1.8, nt_chunk=1024, cpp=False):
    """
    An online implementation of the mask_filler and variance_estimator that does not required a pre-generated file of variance 
    estimates! 

    Variance estimates are calculated independently for each frequency, with a final variance estimates being outputted for 
    each frequency on a timescale of ~10s (with the default values). First, variance estimates are made for each frequency 
    using v1_chunk number of samples. Then, once v2_chunk of those variance estimates have accumulated for each frequency, 
    a median is outputted and used as the final variance estimate. If no variance could be estimated because too much of 
    a channel is masked, a variance of 0 will be used (for now). The final estimate is used until enough samples are 
    accumulated for another final variance estimate to be produced. Hence, the variance estimate lags about 10s behind the 
    current variance. 
    
    The weights array is continually examined; if a weight is below w_cutoff, the weight is maximized and the corresponding 
    intensity is replaced with gaussian random noise with variance specified by the variance estimation part of the transform. 
    If if the weight is greater than or equal to w_cutoff, it is maximized and its intensity is left alone. If a variance 
    estiamte could not be generated for a particular frequency and time, the corresponding weights are set to 0 if they are 
    below w_cutoff. 

    tldr: Estimates the variance of each frequency independently on ~10s timescales and uses it to uniform the 
    weights/intensity arrays by filling in gaussian random noise with the calculated variance for low weight values. 

    Constructor arguments
    ---------------------
    v1_chunk - Number of samples used to generate a "v1 estimate" (the variance is computed across the sample)

    v2_chunk - Number of "v1 estimates" used to output a final variance (the median of the "v1 estimates")

    w_cutoff - Weight threshold below which the corresponding intensity will be replaced with gaussian random noise

    cpp - If True, then the fast "production" C++ implementation of the transform will be used.
          If False, then the python reference implementation will be used.
          Currently, the C++ implementation is a placeholder that doesn't do anything!
    """

    if cpp:
        # Return C++ transform.
        print >>sys.stderr, "Warning: the C++ online_mask_filler is currently a placeholder that doesn't do anything!"
        return rf_pipelines.rf_pipelines_c.make_online_mask_filler(v1_chunk, v2_chunk, w_cutoff, nt_chunk)

    # Return instance of the py_online_mask_filler class above.
    return py_online_mask_filler(v1_chunk, v2_chunk, w_cutoff, nt_chunk)<|MERGE_RESOLUTION|>--- conflicted
+++ resolved
@@ -1,46 +1,14 @@
 import rf_pipelines
 import rf_pipelines.rf_pipelines_c
 
-<<<<<<< HEAD
 import sys
 import numpy as np
 
-=======
-    Variance estimates are calculated independently for each frequency. A variance value is computed for each v1_chunk 
-    samples. Then, an "exponential average" variance is computed, in which the new variance estimate for a frequency is 
-    given a weight of var_weight and the previous variance estimate is given a weight of 1-var_weight. These are summed 
-    to arrive at the updated variance estimate. Note that the variance estimate for a particular frequency cannot vary 
-    by more than var_clamp in a particular chunk to account for outliers. 
-    
-    If a new variance estimate is successful, the corresponding weight will be increased (if possible) by w_clamp. If too
-    much of the channel is masked to produce a variance estimate, the corresponding weight will be decreased (if possible)
-    by w_clamp (stored in a temporary weights array).
-
-    Finally, the intensity values are modified. If the corresponding weight is below w_cutoff, the intensity value will
-    be filled with gaussian random noise with a variance given by the calculated variance estimate. 
-
-    tldr: Estimates the variance of each frequency independently on ~10s timescales and uses it to uniform the 
-    weights/intensity arrays by filling in gaussian random noise with the calculated variance for low weight values. 
-
-    Constructor arguments
-    ---------------------
-    v1_chunk - Number of samples used to generate a variance estimate (the variance is computed across the sample)
-    var_weight - The weighting given to each new variance estimate in the exponential average
-    var_clamp - The amount the variance can vary by in each v1_chunk per frequency
-    w_clamp - The amount the weight can vary by in each v1_chunk per frequency
-    w_cutoff - Weight threshold below which the corresponding intensity will be replaced with gaussian random noise
->>>>>>> 3fed2a4d
 
 class py_online_mask_filler(rf_pipelines.py_wi_transform):
     """For documentation of the mask_filler, see the 'rf_pipelines.online_mask_filler' docstring."""
-
-<<<<<<< HEAD
-    def __init__(self, v1_chunk, v2_chunk, w_cutoff, nt_chunk):
-        name = 'online_mask_filler(v1_chunk=%d, v2_chunk=%d, w_cutoff=%f, nt_chunk=%d, cpp=False)' % (v1_chunk, v2_chunk, w_cutoff, nt_chunk)
-=======
     def __init__(self, v1_chunk=32, var_weight=2e-3, var_clamp=3.3e-3, w_clamp=3.3e-3, w_cutoff=0.5, nt_chunk=1024):
         name = 'online_mask_filler(v1_chunk=%d, var_weight=%.4f, var_clamp=%.4f, w_clamp=%.4f, w_cutoff=%.2f)' % (v1_chunk, var_weight, var_clamp, w_clamp, w_cutoff)
->>>>>>> 3fed2a4d
 
         # Call base class constructor
         rf_pipelines.py_wi_transform.__init__(self, name)
@@ -123,36 +91,31 @@
 # either a C++ transform object or a python transform object, depending on the
 # value of its 'cpp' argument.
 
-def online_mask_filler(v1_chunk=32, v2_chunk=192, w_cutoff=1.8, nt_chunk=1024, cpp=False):
+def online_mask_filler(v1_chunk=32, var_weight=2e-3, var_clamp=3.3e-3, w_clamp=3.3e-3, w_cutoff=0.5, nt_chunk=1024, cpp=False):
     """
-    An online implementation of the mask_filler and variance_estimator that does not required a pre-generated file of variance 
-    estimates! 
+    Variance estimates are calculated independently for each frequency. A variance value is computed for each v1_chunk 
+    samples. Then, an "exponential average" variance is computed, in which the new variance estimate for a frequency is 
+    given a weight of var_weight and the previous variance estimate is given a weight of 1-var_weight. These are summed 
+    to arrive at the updated variance estimate. Note that the variance estimate for a particular frequency cannot vary 
+    by more than var_clamp in a particular chunk to account for outliers. 
+    
+    If a new variance estimate is successful, the corresponding weight will be increased (if possible) by w_clamp. If too
+    much of the channel is masked to produce a variance estimate, the corresponding weight will be decreased (if possible)
+    by w_clamp (stored in a temporary weights array).
 
-    Variance estimates are calculated independently for each frequency, with a final variance estimates being outputted for 
-    each frequency on a timescale of ~10s (with the default values). First, variance estimates are made for each frequency 
-    using v1_chunk number of samples. Then, once v2_chunk of those variance estimates have accumulated for each frequency, 
-    a median is outputted and used as the final variance estimate. If no variance could be estimated because too much of 
-    a channel is masked, a variance of 0 will be used (for now). The final estimate is used until enough samples are 
-    accumulated for another final variance estimate to be produced. Hence, the variance estimate lags about 10s behind the 
-    current variance. 
-    
-    The weights array is continually examined; if a weight is below w_cutoff, the weight is maximized and the corresponding 
-    intensity is replaced with gaussian random noise with variance specified by the variance estimation part of the transform. 
-    If if the weight is greater than or equal to w_cutoff, it is maximized and its intensity is left alone. If a variance 
-    estiamte could not be generated for a particular frequency and time, the corresponding weights are set to 0 if they are 
-    below w_cutoff. 
+    Finally, the intensity values are modified. If the corresponding weight is below w_cutoff, the intensity value will
+    be filled with gaussian random noise with a variance given by the calculated variance estimate. 
 
     tldr: Estimates the variance of each frequency independently on ~10s timescales and uses it to uniform the 
     weights/intensity arrays by filling in gaussian random noise with the calculated variance for low weight values. 
 
     Constructor arguments
     ---------------------
-    v1_chunk - Number of samples used to generate a "v1 estimate" (the variance is computed across the sample)
-
-    v2_chunk - Number of "v1 estimates" used to output a final variance (the median of the "v1 estimates")
-
+    v1_chunk - Number of samples used to generate a variance estimate (the variance is computed across the sample)
+    var_weight - The weighting given to each new variance estimate in the exponential average
+    var_clamp - The amount the variance can vary by in each v1_chunk per frequency
+    w_clamp - The amount the weight can vary by in each v1_chunk per frequency
     w_cutoff - Weight threshold below which the corresponding intensity will be replaced with gaussian random noise
-
     cpp - If True, then the fast "production" C++ implementation of the transform will be used.
           If False, then the python reference implementation will be used.
           Currently, the C++ implementation is a placeholder that doesn't do anything!
@@ -164,4 +127,4 @@
         return rf_pipelines.rf_pipelines_c.make_online_mask_filler(v1_chunk, v2_chunk, w_cutoff, nt_chunk)
 
     # Return instance of the py_online_mask_filler class above.
-    return py_online_mask_filler(v1_chunk, v2_chunk, w_cutoff, nt_chunk)+    return py_online_mask_filler(v1_chunk, var_weight, var_clamp, w_clamp, w_cutoff, nt_chunk)