import sys
import numpy as np
import rf_pipelines



class bonsai_dedisperser(rf_pipelines.py_wi_transform):
    """
    Returns a "transform" which doesn't actually modify the data, it just runs the bonsai dedisperser.


    Constructor arguments
    ---------------------

       - config_filename:  The configuration file used to initialize the dedisperser.  

       - img_prefix: Determines output filenames, using a similar convention to the plotter_transform.
           If img_prefix=None (the default), then no plots are generated.

       - img_ndm: Number of y-pixels in each output plot (same as img_nfreq in the plotter_transform).
           Note that the y-axis of the bonsai plots corresponds to dispersion measure.

       - img_nt: Number of x-pixels in each output plot.

       - downsample_nt: If > 1, then each x-pixel in the plot will correspond to multiple time samples.

       - n_zoom: Number of zoom levels in plots.

       - track_global_max: If True, then the following json output will be written:
             frb_global_max_trigger, frb_global_max_trigger_dm, frb_global_max_trigger_tfinal

       - dm_min, dm_max: Only meaningful if track_global_max is True.

       - hdf5_output_filename: If specified, HDF5 file(s) containing coarse-grained triggers will be written.

       - nt_per_hdf5_file: Only meaningful if hdf5_output_filename=True.  Zero means "one big file".

       - deallocate_between_substreams: infrequently-used option, used in frb_olympics

       - use_analytic_normalization: if True, then the dedisperser will use the exact trigger
           normalization, assuming a toy model in which each input (frequency, time) sample
           is an uncorrelated Gaussian.  Not suitable for real data!

       - dyanmic_plotter, plot_threshold1, plot_threshold2: if the first is true, the old red-blue plotter
           will be used, else the new fixed-scale plotter will be used (the second two arguments are arguments
           for the new plotter, representing the sigma value for colour transitions) 

       - event_outfile: None for running without peak finding or a full path for running with
           peak finding (i.e. L1Grouper) and writing the results in a text file

       - (L1Grouper_thr, L1Grouper_beam, L1Grouper_addr) are L1Grouper parameters (see its docstring!)

       - plot_all_trees: if False, only tree 0 will be plotted; if True, all trees will be plotted.

    """

    def __init__(self, config_filename, img_prefix=None, img_ndm=256, img_nt=256, downsample_nt=1, n_zoom=1, 
                 track_global_max=False, dm_min=None, dm_max=None, hdf5_output_filename=None, nt_per_hdf5_file=0,
                 deallocate_between_substreams=False, use_analytic_normalization=False, dynamic_plotter=False,
                 plot_threshold1=6, plot_threshold2=10, event_outfile=None, L1Grouper_thr=7, L1Grouper_beam=0, 
                 L1Grouper_addr=None, plot_all_trees=False):

        # We import the bonsai module here, rather than at the top of the file, so that bonsai isn't
        # required to import rf_pipelines (but is required when you try to construct a bonsai_dedisperser).
        try:
            import bonsai
        except ImportError:
            raise RuntimeError("rf_pipelines: couldn't import the 'bonsai' module.  You may need to clone https://github.com/CHIMEFRB/bonsai and install.")
        
        if img_prefix is None:
            self.make_plot = False
        else:
            self.make_plot = True

        name = "bonsai_dedisperser('%s')" % config_filename
        rf_pipelines.py_wi_transform.__init__(self, name)

        self.config_filename = config_filename
        self.deallocate_between_substreams = deallocate_between_substreams
        
        initially_allocated = not deallocate_between_substreams
        self.dedisperser = bonsai.Dedisperser(config_filename, allocate=initially_allocated, use_analytic_normalization=use_analytic_normalization)
        self.global_max_tracker = None

        if track_global_max:
            self.global_max_tracker = bonsai.global_max_tracker(dm_min, dm_max)
            self.dedisperser.add_processor(self.global_max_tracker)

        if hdf5_output_filename:
            t = bonsai.trigger_hdf5_file_writer(hdf5_output_filename, nt_per_hdf5_file)
            self.dedisperser.add_processor(t)

        # For grouper code
        self.event_outfile = event_outfile
        if self.event_outfile is not None:
            self.grouper = rf_pipelines.L1Grouper(self.dedisperser, L1Grouper_thr, L1Grouper_beam, L1Grouper_addr)
            self.detected_events = []

        # Note that 'nfreq' is determined by the config file.  If the stream's 'nfreq' differs,
        # then an exception will be thrown.  The 'nt_chunk' parameter is also determined by the
        # config file, not a constructor argument.
        self.nfreq = self.dedisperser.nfreq
        self.nt_chunk = self.dedisperser.nt_chunk
        self.nt_prepad = 0
        self.nt_postpad = 0

        # Set plotting parameters
        if self.make_plot:
            self.dynamic_plotter = dynamic_plotter
            self.plot_threshold1 = plot_threshold1
            self.plot_threshold2 = plot_threshold2
            self.n_zoom = n_zoom
            self.img_ndm = img_ndm
            self.img_nt = img_nt
            self.downsample_nt = [downsample_nt]
            self.nt_chunk_ds = [self.nt_chunk // self.downsample_nt[0]]
            self.img_prefix = [str(img_prefix) + "_zoom0"]

            if self.n_zoom > 1:
                for zoom_level in xrange(self.n_zoom - 1):
                    self.downsample_nt += [self.downsample_nt[zoom_level] * 2]   # zoom_level = previous element's index because of the original value added
                    self.nt_chunk_ds += [self.nt_chunk // self.downsample_nt[zoom_level + 1]]
                    self.img_prefix += [img_prefix + "_zoom" + str(zoom_level+1)] 

            print 'downsample_nt', self.downsample_nt
            print 'nt_chunk_ds', self.nt_chunk_ds

            if self.nt_chunk % self.downsample_nt[-1] != 0:
                raise RuntimeError("bonsai plotter transform: specified nt_chunk(=%d) must be a multiple of downsampling factor at max zoom level (=%d)" 
                                   % (self.nt_chunk, self.downsample_nt[-1]))

            self.trigger_dim = [(ndm, nt) for (ndm, nt) in zip(self.dedisperser.ndm_coarse, self.dedisperser.nt_coarse_per_chunk)]
            self.ntrees = len(self.trigger_dim)
            self.plot_all_trees = plot_all_trees
            assert self.ntrees > 0
            assert self.trigger_dim[0][0] % self.img_ndm  == 0 or self.img_ndm % self.trigger_dim[0][0] == 0  # Downsample or upsample dm for plot0
            if self.plot_all_trees:
                assert all([tup[0] % (self.img_ndm / 2)  == 0 
                            or (self.img_ndm / 2) % tup[0] == 0 for tup in self.trigger_dim[1:]])
            assert all(tup[1] % (self.nt_chunk_ds[-1]) == 0 or self.nt_chunk_ds[0] % tup[1] == 0 for tup in self.trigger_dim)  # Downsample or upsample t
            assert self.img_nt % self.nt_chunk_ds[-1] == 0  # Each chunk evenly divides the plots

            for i in xrange(self.n_zoom):
                self.add_plot_group("waterfall", nt_per_pix=self.downsample_nt[i], ny=img_ndm)
            if self.plot_all_trees:
                for i in (self.ntrees-1) * range(self.n_zoom):
                    self.add_plot_group("waterfall", nt_per_pix=self.downsample_nt[i], ny=img_ndm/2)


    def set_stream(self, stream):
        if stream.nfreq != self.nfreq:
            raise RuntimeError("rf_pipelines: number of frequencies in stream (nfreq=%d) does not match bonsai config file '%s' (nfreq=%d)" 
                               % (stream.nfreq, self.config_filename, self.nfreq))
        if stream.nfreq % self.img_ndm != 0:
            raise RuntimeError("bonsai_dedisperser: current implementation requires 'img_ndm' to be a divisor of stream nfreq")


    def start_substream(self, isubstream, t0):
        if self.deallocate_between_substreams:
            self.dedisperser.allocate()

        if self.make_plot:
            self.isubstream = isubstream
            self.plot_groups = [Plotter(self, ny=self.img_ndm/(1 if i==0 else 2), iplot=i) for i in xrange(1 + self.plot_all_trees * (self.ntrees-1))]
            self.json_per_substream["n_plot_groups"] = 1 + self.plot_all_trees * (self.ntrees-1)  # Helpful parameter for the web viewer


    def process_chunk(self, t0, t1, intensity, weights, pp_intensity, pp_weights):
        # FIXME some day I'd like to remove this extra copy required by current cython implementation
        intensity = np.array(intensity, dtype=np.float32, order='C')
        weights = np.array(weights, dtype=np.float32, order='C')

        # Send the inputs (intensity, weights) to the dedisperser.
        self.dedisperser.run(intensity, weights, t0)

        # Retrieve the outputs (trigger arrays) from the dedisperser.
        #
        # self.dedisperser.get_triggers() returns a list of 4D numpy arrays.
        #
        # Each array in the list corresponds to one dedispersion tree.  (The bonsai dedisperser
        # generally uses multiple trees internally, to dedisperse the data in different parts
        # of the (DM, pulse_width) parameter space.)
        #
        # Each 4D array is indexed by (DM_index, SM_index, beta_index, time_index).
        if self.make_plot:
            triggers = self.dedisperser.get_triggers()

            # Checking for invalid values in the incoming array
            if not all(np.all(np.isfinite(t)) for t in triggers):
                # Was the problem in the input arrays... ?
                if not np.all(np.isfinite(intensity)) or not np.all(np.isfinite(weights)):
                    raise RuntimeError('bonsai_dedisperser: input intensity/weights arrays contained Inf or NaN!')
                # If not, then maybe it's a 16-bit overflow... ?
                raise RuntimeError('bonsai returned Inf or NaN triggers! ' + 
                                   'Try reducing the normalization of the intensity and weights arrays, or setting nbits=32 in the bonsai config.')

            # Max along the beta and SM indices, then add the new triggers to the plots! 
            flat_triggers = [np.amax(np.amax(tree, axis=1), axis=1) for tree in triggers]

            if self.plot_all_trees:
                for i in xrange(1 + self.plot_all_trees * (self.ntrees-1)):
                    self.plot_groups[i].process([flat_triggers[i]])
            else:
                self.plot_groups[0].process([flat_triggers[0]])
            
        # For grouper code
        if self.event_outfile is not None:
            events = self.grouper.process_triggers()
            if events is not None:
                self.detected_events.append(events) 
 

    def end_substream(self):
        if self.make_plot:
            # Write whatever may be left in the plots
            for zoom_level in xrange(self.n_zoom):
                for i in xrange(1 + self.plot_all_trees * (self.ntrees-1)):
                    self._write_file(self.plot_groups[i].plots[zoom_level], 
                                     zoom_level,
                                     self.plot_groups[i].ifile[zoom_level],
                                     self.plot_groups[i].iplot)

        self.dedisperser.end_dedispersion()
        
        if self.global_max_tracker is not None:
            # Add global max trigger data to pipeline json output
            self.json_per_substream["frb_global_max_trigger"] = self.global_max_tracker.global_max_trigger
            self.json_per_substream["frb_global_max_trigger_dm"] = self.global_max_tracker.global_max_trigger_dm
            self.json_per_substream["frb_global_max_trigger_tfinal"] = self.global_max_tracker.global_max_trigger_arrival_time

        if self.deallocate_between_substreams:
            self.dedisperser.deallocate()

        # For grouper code
        if self.event_outfile is not None and self.detected_events:
            self.detected_events = np.hstack(self.detected_events)
            with open(self.event_outfile, 'w') as f:
                for i, event in enumerate(self.detected_events):
                    print ("--- Recovered Pulse --- # %d, DM: %.2f,  SNR: %.2f, Arrival Time: %.4f sec"
                           % (i+1, event['dm'], event['snr'], 
                              event['time'].astype(float)/1e6))
                    if i == 0:
                        f.write("# \t DM \t SNR \t Arrival Time (sec)\n")
                    f.write("%d \t %.2f \t %.2f \t %.4f\n" % (i+1, event['dm'], event['snr'], event['time'].astype(float)/1e6))


    def _write_file(self, arr, zoom_level, ifile, iplot):
        basename = self.img_prefix[zoom_level] + '_tree' + str(iplot)
        if self.isubstream > 0:
            basename += str(isubstream+1)
        basename += ('_%s.png' % ifile)

        group_id = iplot * self.n_zoom + zoom_level

        # The add_plot() method adds the plot to the JSON output, and returns the filename that should be written.
        filename = self.add_plot(basename,
                                 it0 = int(ifile * self.img_nt * self.downsample_nt[zoom_level]),
                                 nt = self.img_nt * self.downsample_nt[zoom_level],
                                 nx = arr.shape[1],
                                 ny = arr.shape[0], 
                                 group_id = group_id)
        
        if self.dynamic_plotter:
            rf_pipelines.write_png(filename, arr, transpose=True)
        else:
            rf_pipelines.utils.triggers_png(filename, arr, transpose=True, 
                                            threshold1=self.plot_threshold1, threshold2=self.plot_threshold2)


class Plotter():
    """A plotter object holds all desired zoom levels for a plot."""

    def __init__(self, transform, ny, iplot):
        self.transform = transform       # Access transform parameters
        self.iplot = iplot               # Helpful for establishing plot group
        self.ny = ny                     # Number of y pixels that will be written
        self.ix = np.zeros(self.transform.n_zoom)   # Keep track of what x position to add chunks to
        self.ifile = np.zeros(self.transform.n_zoom)
        self.plots = np.zeros((self.transform.n_zoom, self.ny, self.transform.img_nt))

        assert transform.n_zoom == len(self.transform.nt_chunk_ds)


<<<<<<< HEAD
    def process(self, arr):
=======
    def process(self, arrs):
        # This should be re-written to eliminate multiple tree capabilities
        # and replace with plotter-like buffering


>>>>>>> 4f92001f
        # Check that the arrays passed to process contain the expected number of trees
        shape = arr.shape

        # Zooming only happens in the time axis, so we can reshape the dm axis outside of the loop
<<<<<<< HEAD
        if shape[0] > self.ny:
            arr = self.max_ds(arr, self.ny, shape[1])
        elif shape[0] < self.ny:
            arr = rf_pipelines.upsample(arr, self.ny, shape[1])

=======
        for i in xrange(self.ntrees):
            if shape[i][0] > self.ndm:
                arrs[i] = self.max_ds(arrs[i], self.ndm, shape[i][1])
            elif shape[i][0] < self.ndm:
                arrs[i] = rf_pipelines.upsample(arrs[i], self.ndm, shape[i][1])

        iy = 0  # Keep track of where to add each tree vertically
        for itree in xrange(self.ntrees):
            for zoom_level in xrange(self.transform.n_zoom):
                dm_t = arrs[itree].copy()
                dm_t_shape = dm_t.shape
                print 'Before time but after dm resizing', dm_t_shape
                print 'Zoom level', zoom_level
                print 'nt_chunk_ds[zoom_level]', self.transform.nt_chunk_ds[zoom_level]
                # In the x (time) axis, we need to transform dm_t_shape[1] to self.nt_chunk_ds[zoom_level] - may need to up/downsample
                if dm_t_shape[1] > self.transform.nt_chunk_ds[zoom_level]:
                    print 'too many times! downsample!'
                    dm_t = self.max_ds(dm_t, dm_t_shape[0], self.transform.nt_chunk_ds[zoom_level])
                elif dm_t_shape[1] < self.transform.nt_chunk_ds[zoom_level]:
                    dm_t = rf_pipelines.upsample(dm_t, dm_t_shape[0], self.transform.nt_chunk_ds[zoom_level])
                    print 'too few times! upsample!'
                # Now the array will be scaled properly to stick into the plot accumulator arrays
                print 'After resizing completely', dm_t.shape
                print 'The amount of time space in the array is ', self.ix[zoom_level]+self.transform.nt_chunk_ds[zoom_level] - self.ix[zoom_level]
                print 'The start and end t positions are ', self.ix[zoom_level], self.ix[zoom_level]+self.transform.nt_chunk_ds[zoom_level]
                print 'plots array shape', self.plots[zoom_level].shape
                self.plots[zoom_level, iy:iy+self.ndm, int(self.ix[zoom_level]):int(self.ix[zoom_level]+self.transform.nt_chunk_ds[zoom_level])] = dm_t
            iy += self.ndm
        self.ix += self.transform.nt_chunk_ds  # We can do this here because of the assertion that each chunks evenly divide into plots

        # After adding, check whether we need to write any files
>>>>>>> 4f92001f
        for zoom_level in xrange(self.transform.n_zoom):
            dm_t = arr.copy()
            dm_t_shape = dm_t.shape
            # In the x (time) axis, we need to transform dm_t_shape[1] to self.nt_chunk_ds[zoom_level] - may need to up/downsample
            if dm_t_shape[1] > self.transform.nt_chunk_ds[zoom_level]:
                dm_t = self.max_ds(dm_t, dm_t_shape[0], self.transform.nt_chunk_ds[zoom_level])
            elif dm_t_shape[1] < self.transform.nt_chunk_ds[zoom_level]:
                dm_t = rf_pipelines.upsample(dm_t, dm_t_shape[0], self.transform.nt_chunk_ds[zoom_level])


            ichunk = 0
            while ichunk < self.transform.nt_chunk_ds[zoom_level]:
                # Move to end of chunk or end of current plot, whichever comes first.
                n = min(self.transform.nt_chunk_ds[zoom_level] - ichunk, self.transform.img_nt - self.ix[zoom_level])
                assert n > 0
                self.plots[zoom_level, :, self.ix[zoom_level]:self.ix[zoom_level]+n] = dm_t

                self.ix[zoom_level] += n
                ichunk += n

                # Check whether to write out
                if self.ix[zoom_level] >= self.transform.img_nt:
                    self.transform._write_file(self.plots[zoom_level, :, :], 
                                               zoom_level, 
                                               self.ifile[zoom_level], 
                                               self.iplot)
                    self.ifile[zoom_level] += 1
                    self.ix[zoom_level] = 0
                    self.plots[zoom_level, :, :] = 0
            

    def max_ds(self, arr, new_dm, new_t):
        """Takes maxima along axes to downsample"""
        assert arr.ndim == 2
        assert new_dm > 0
        assert new_t > 0
        (ndm, nt) = arr.shape
        assert ndm % new_dm == 0
        assert nt % new_t == 0
        arr = np.reshape(arr, (new_dm, ndm//new_dm, new_t, nt//new_t))
        arr = np.amax(arr, axis=3)
        arr = np.amax(arr, axis=1)
        return arr<|MERGE_RESOLUTION|>--- conflicted
+++ resolved
@@ -199,10 +199,10 @@
 
             if self.plot_all_trees:
                 for i in xrange(1 + self.plot_all_trees * (self.ntrees-1)):
-                    self.plot_groups[i].process([flat_triggers[i]])
+                    self.plot_groups[i].process(flat_triggers[i])
             else:
-                self.plot_groups[0].process([flat_triggers[0]])
-            
+                self.plot_groups[0].process(flat_triggers[0])
+           
         # For grouper code
         if self.event_outfile is not None:
             events = self.grouper.process_triggers()
@@ -281,58 +281,16 @@
         assert transform.n_zoom == len(self.transform.nt_chunk_ds)
 
 
-<<<<<<< HEAD
     def process(self, arr):
-=======
-    def process(self, arrs):
-        # This should be re-written to eliminate multiple tree capabilities
-        # and replace with plotter-like buffering
-
-
->>>>>>> 4f92001f
         # Check that the arrays passed to process contain the expected number of trees
         shape = arr.shape
 
         # Zooming only happens in the time axis, so we can reshape the dm axis outside of the loop
-<<<<<<< HEAD
         if shape[0] > self.ny:
             arr = self.max_ds(arr, self.ny, shape[1])
         elif shape[0] < self.ny:
             arr = rf_pipelines.upsample(arr, self.ny, shape[1])
 
-=======
-        for i in xrange(self.ntrees):
-            if shape[i][0] > self.ndm:
-                arrs[i] = self.max_ds(arrs[i], self.ndm, shape[i][1])
-            elif shape[i][0] < self.ndm:
-                arrs[i] = rf_pipelines.upsample(arrs[i], self.ndm, shape[i][1])
-
-        iy = 0  # Keep track of where to add each tree vertically
-        for itree in xrange(self.ntrees):
-            for zoom_level in xrange(self.transform.n_zoom):
-                dm_t = arrs[itree].copy()
-                dm_t_shape = dm_t.shape
-                print 'Before time but after dm resizing', dm_t_shape
-                print 'Zoom level', zoom_level
-                print 'nt_chunk_ds[zoom_level]', self.transform.nt_chunk_ds[zoom_level]
-                # In the x (time) axis, we need to transform dm_t_shape[1] to self.nt_chunk_ds[zoom_level] - may need to up/downsample
-                if dm_t_shape[1] > self.transform.nt_chunk_ds[zoom_level]:
-                    print 'too many times! downsample!'
-                    dm_t = self.max_ds(dm_t, dm_t_shape[0], self.transform.nt_chunk_ds[zoom_level])
-                elif dm_t_shape[1] < self.transform.nt_chunk_ds[zoom_level]:
-                    dm_t = rf_pipelines.upsample(dm_t, dm_t_shape[0], self.transform.nt_chunk_ds[zoom_level])
-                    print 'too few times! upsample!'
-                # Now the array will be scaled properly to stick into the plot accumulator arrays
-                print 'After resizing completely', dm_t.shape
-                print 'The amount of time space in the array is ', self.ix[zoom_level]+self.transform.nt_chunk_ds[zoom_level] - self.ix[zoom_level]
-                print 'The start and end t positions are ', self.ix[zoom_level], self.ix[zoom_level]+self.transform.nt_chunk_ds[zoom_level]
-                print 'plots array shape', self.plots[zoom_level].shape
-                self.plots[zoom_level, iy:iy+self.ndm, int(self.ix[zoom_level]):int(self.ix[zoom_level]+self.transform.nt_chunk_ds[zoom_level])] = dm_t
-            iy += self.ndm
-        self.ix += self.transform.nt_chunk_ds  # We can do this here because of the assertion that each chunks evenly divide into plots
-
-        # After adding, check whether we need to write any files
->>>>>>> 4f92001f
         for zoom_level in xrange(self.transform.n_zoom):
             dm_t = arr.copy()
             dm_t_shape = dm_t.shape
@@ -343,12 +301,13 @@
                 dm_t = rf_pipelines.upsample(dm_t, dm_t_shape[0], self.transform.nt_chunk_ds[zoom_level])
 
 
+
             ichunk = 0
             while ichunk < self.transform.nt_chunk_ds[zoom_level]:
                 # Move to end of chunk or end of current plot, whichever comes first.
                 n = min(self.transform.nt_chunk_ds[zoom_level] - ichunk, self.transform.img_nt - self.ix[zoom_level])
                 assert n > 0
-                self.plots[zoom_level, :, self.ix[zoom_level]:self.ix[zoom_level]+n] = dm_t
+                self.plots[zoom_level, :, self.ix[zoom_level]:(self.ix[zoom_level]+n)] = dm_t[:, ichunk:(ichunk+n)]
 
                 self.ix[zoom_level] += n
                 ichunk += n
