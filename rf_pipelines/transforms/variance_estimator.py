--- conflicted
+++ resolved
@@ -44,7 +44,7 @@
 
     def start_substream(self, isubstream, t0):
         # Called once per substream (a stream can be split into multiple substreams).
-        self.v1 = np.zeros((self.nfreq, self.v1_chunk))
+        self.v1 = np.zeros((self.nfreq, self.v2_chunk))
         self.iv1 = np.zeros((self.nfreq), dtype=np.int32)  # keeps track of which positon we are adding v1 to 
         self.v2 = []
 
@@ -86,11 +86,7 @@
     
         # Write data to script directory
         if self.fname is None:
-<<<<<<< HEAD
-            np.save('var-v1%d-v2%d-%s.npy' % (self.v1_chunk, self.v2_chunk, time.strftime('%y-%m-%d-%X')), out)
-=======
             np.save('var-v1-%d-v2-%d-%s.npy' % (self.v1_chunk, self.v2_chunk, time.strftime('%y-%m-%d-%X')), out)
->>>>>>> db8b885a
         else:
             np.save('%s-%s.npy' % (self.fname, time.strftime('%y-%m-%d-%X')), out)
 
