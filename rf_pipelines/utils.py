--- conflicted
+++ resolved
@@ -89,11 +89,7 @@
 
     (mean, rms) = weighted_mean_and_rms(arr, weights, clip_niter, sigma_clip)
 
-<<<<<<< HEAD
-    # Anorther corner case: if rms is zero then use 1.0 and fall through.  
-=======
     # Another corner case: if rms is zero then use 1.0 and fall through.  
->>>>>>> 1df7c8f5
     # This will plot an image with constant color values.
     if rms <= 0.0:
         rms = 1.0
