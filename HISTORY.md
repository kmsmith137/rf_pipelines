--- conflicted
+++ resolved
@@ -1,10 +1,9 @@
-<<<<<<< HEAD
 - JSON branch:
 
      - Backwards-incompatible: jsoncpp library now required
 
      - Backwards-incompatible: transform reuse now treated as an error
-=======
+
 - Version 7:
 
      - From Alex Josephy: four new transforms
@@ -16,7 +15,6 @@
      - From Alex Jospehy: code to group bonsai triggers to form L1 events
 
      - Bugfix: postpadded transforms didn't work in python (reported by Alex Josephy)
->>>>>>> 51af8ac8
 
 - Version 6:
 
