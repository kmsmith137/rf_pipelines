--- conflicted
+++ resolved
@@ -50,19 +50,7 @@
 
 void wi_stream::run(const vector<shared_ptr<wi_transform> > &transforms, const string &outdir, bool noisy, bool clobber)
 {
-<<<<<<< HEAD
-    // Argument checking
-
-    if (transforms.size() == 0)
-	throw runtime_error("wi_stream::run() called on empty transform list");
-=======
     int ntransforms = transforms.size();
->>>>>>> 980845b7
-
-    for (unsigned int it = 0; it < transforms.size(); it++) {
-	if (!transforms[it])
-	    throw runtime_error("rf_pipelines: empty transform pointer passed to wi_stream::run()");
-    }
 
     // Call stream_start().  When it returns, all stream parameters should be initialized.
 
@@ -81,11 +69,8 @@
     if (nt_maxwrite <= 0)
 	throw runtime_error("wi_stream::nt_maxwrite is non-positive or uninitialized");
 
-<<<<<<< HEAD
     // Initialize transforms by calling wi_transform::set_stream(), and check that all transform parameters are initialized.
 
-    for (unsigned int it = 0; it < transforms.size(); it++) {
-=======
     auto outdir_manager = make_shared<rf_pipelines::outdir_manager> (outdir, clobber);
     vector<shared_ptr<outdir_janitor> > janitor_list(ntransforms);
 
@@ -95,7 +80,6 @@
 
 	janitor_list[it] = make_shared<outdir_janitor> (transforms[it], outdir_manager);
 
->>>>>>> 980845b7
 	transforms[it]->set_stream(*this);
 
 	if (transforms[it]->nfreq != this->nfreq)
